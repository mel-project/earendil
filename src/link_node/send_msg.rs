--- conflicted
+++ resolved
@@ -171,13 +171,8 @@
                             }
                         }
                     }
-<<<<<<< HEAD
-                    if remaining_pay_amt <= 0 {
-                        tracing::debug!("full payment completed successfully!");
-=======
                     if remaining_pay_amt == 0 {
                         tracing::debug!("Full payment completed successfully!");
->>>>>>> 5f827144
                         anyhow::Ok(())
                     } else {
                         tracing::warn!("Payment process incomplete. Remaining amount: {}", remaining_pay_amt);
