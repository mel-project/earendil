pub(crate) mod context;
mod control_protocol_impl;

mod gossip;
mod inout_route;
mod link_connection;
mod link_protocol;
mod neightable;
mod peel_forward;
mod reply_block_store;
mod udp_forward;

use bytes::Bytes;
use clone_macro::clone;
use earendil_crypt::{Fingerprint, IdentitySecret};
use earendil_packet::ForwardInstruction;

use earendil_topology::RelayGraph;
use futures_util::{stream::FuturesUnordered, StreamExt, TryFutureExt};
use moka::sync::Cache;
use nanorpc::{JrpcRequest, RpcService};
use nanorpc_http::server::HttpRpcServer;
use parking_lot::RwLock;

use smolscale::immortal::{Immortal, RespawnStrategy};
use smolscale::reaper::TaskReaper;
use stdcode::StdcodeSerializeExt;

use std::thread::available_parallelism;

use std::{sync::Arc, time::Duration};

use crate::haven::{haven_loop, HAVEN_FORWARD_DOCK};
use crate::socket::n2r_socket::N2rSocket;
use crate::socket::Endpoint;
use crate::{config::ConfigFile, global_rpc::GLOBAL_RPC_DOCK};
use crate::{
    config::{InRouteConfig, OutRouteConfig},
    control_protocol::ControlService,
    daemon::{
        gossip::gossip_loop,
        inout_route::{in_route_obfsudp, out_route_obfsudp, InRouteContext, OutRouteContext},
    },
};
use crate::{control_protocol::SendMessageError, global_rpc::GlobalRpcService};
use crate::{daemon::context::DaemonContext, global_rpc::server::GlobalRpcImpl};
use crate::{
    daemon::{peel_forward::peel_forward_loop, udp_forward::udp_forward_loop},
    log_error,
};

pub use self::control_protocol_impl::ControlProtErr;

use self::control_protocol_impl::ControlProtocolImpl;

pub struct Daemon {
    pub(crate) ctx: DaemonContext,
    _task: Immortal,
}

impl Daemon {
    /// Initializes the daemon and starts all background loops
    pub fn init(config: ConfigFile) -> anyhow::Result<Daemon> {
        let ctx = DaemonContext::new(config)?;
        let context = ctx.clone();
        log::info!("starting background task for main_daemon");
        println!("daemon INIT");
        let task = Immortal::spawn(async move {
            println!("Daemon Task loop starting");
            main_daemon(context).await.unwrap();
            panic!("oh no")
        });
        println!("daemon task spawned?");
        Ok(Self { ctx, _task: task })
    }

    pub fn identity(&self) -> IdentitySecret {
        self.ctx.identity
    }
}

<<<<<<< HEAD
fn log_error<E>(label: &str) -> impl FnOnce(E) + '_
where
    E: std::fmt::Debug,
{
    move |s| log::warn!("{label} restart, error: {:?}", s)
}

pub async fn main_daemon(ctx: DaemonContext) -> anyhow::Result<()> {
=======
pub fn main_daemon(ctx: DaemonContext) -> anyhow::Result<()> {
>>>>>>> 44af3cd0
    log::info!(
        "daemon starting with fingerprint {}",
        ctx.identity.public().fingerprint()
    );
    println!("DAEMON STARTING");

    let table = ctx.table.clone();
    // Run the loops
    let _table_gc = Immortal::spawn(clone!([table], async move {
        loop {
            smol::Timer::after(Duration::from_secs(60)).await;
            table.garbage_collect();
        }
    }));

    let _peel_forward_loops: Vec<Immortal> =
        (0..available_parallelism().map(|s| s.into()).unwrap_or(1))
            .map(|_| {
                Immortal::respawn(
                    RespawnStrategy::Immediate,
                    clone!([ctx], move || peel_forward_loop(ctx.clone())
                        .map_err(log_error("peel_forward"))),
                )
            })
            .collect();

    let _gossip = Immortal::respawn(
        RespawnStrategy::Immediate,
        clone!([ctx], move || gossip_loop(ctx.clone())
            .map_err(log_error("gossip"))),
    );

    let _control_protocol = Immortal::respawn(
        RespawnStrategy::Immediate,
        clone!([ctx], move || control_protocol_loop(ctx.clone())
            .map_err(log_error("control_protocol"))),
    );

    let _global_rpc_loop = Immortal::respawn(
        RespawnStrategy::Immediate,
        clone!([ctx], move || global_rpc_loop(ctx.clone())
            .map_err(log_error("global_rpc_loop"))),
    );

    let _rendezvous_forward_loop = Immortal::respawn(
        RespawnStrategy::Immediate,
        clone!([ctx], move || rendezvous_forward_loop(ctx.clone())
            .map_err(log_error("haven_forward_loop"))),
    );

    let _haven_loops: Vec<Immortal> = ctx
        .config
        .havens
        .clone()
        .into_iter()
        .map(|cfg| {
            Immortal::respawn(
                RespawnStrategy::Immediate,
                clone!([ctx], move || haven_loop(ctx.clone(), cfg.clone())
                    .map_err(log_error("udp_haven_forward_loop"))),
            )
        })
        .collect();

    // app-level traffic tasks/processes
    let _udp_forward_loops: Vec<Immortal> = ctx
        .config
        .udp_forwards
        .clone()
        .into_iter()
        .map(|udp_fwd_cfg| {
            Immortal::respawn(
                RespawnStrategy::Immediate,
                clone!([ctx], move || udp_forward_loop(
                    ctx.clone(),
                    udp_fwd_cfg.clone()
                )
                .map_err(log_error("udp_forward_loop"))),
            )
        })
        .collect();

    let mut route_tasks = FuturesUnordered::new();

    // For every in_routes block, spawn a task to handle incoming stuff
    for (in_route_name, config) in ctx.config.in_routes.iter() {
        let context = InRouteContext {
            in_route_name: in_route_name.clone(),
            daemon_ctx: ctx.clone(),
        };
        match config.clone() {
            InRouteConfig::Obfsudp { listen, secret } => {
                route_tasks.push(smolscale::spawn(in_route_obfsudp(context, listen, secret)));
            }
        }
    }

    // For every out_routes block, spawn a task to handle outgoing stuff
    for (out_route_name, config) in ctx.config.out_routes.iter() {
        match config {
            OutRouteConfig::Obfsudp {
                fingerprint,
                connect,
                cookie,
            } => {
                let context = OutRouteContext {
                    out_route_name: out_route_name.clone(),
                    remote_fingerprint: *fingerprint,
                    daemon_ctx: ctx.clone(),
                };
                route_tasks.push(smolscale::spawn(out_route_obfsudp(
                    context, *connect, *cookie,
                )));
            }
        }
    }

    // Join all the tasks. If any of the tasks terminate with an error, that's fatal!
    while let Some(next) = route_tasks.next().await {
        next?;
    }
    Ok(())
}

/// Loop that handles the control protocol
async fn control_protocol_loop(ctx: DaemonContext) -> anyhow::Result<()> {
    let http = HttpRpcServer::bind(ctx.config.control_listen).await?;
    let service = ControlService(ControlProtocolImpl::new(ctx));
    http.run(service).await?;
    Ok(())
}

/// Loop that listens to and handles incoming GlobalRpc requests
async fn global_rpc_loop(ctx: DaemonContext) -> anyhow::Result<()> {
    let socket = Arc::new(N2rSocket::bind(
        ctx.clone(),
        ctx.identity,
        Some(GLOBAL_RPC_DOCK),
    ));
    let service = Arc::new(GlobalRpcService(GlobalRpcImpl::new(ctx)));
    let group: TaskReaper<anyhow::Result<()>> = TaskReaper::new();

    loop {
        let socket = socket.clone();
        if let Ok((req, endpoint)) = socket.recv_from().await {
            let service = service.clone();
            group.attach(smolscale::spawn(async move {
                let req: JrpcRequest = serde_json::from_str(&String::from_utf8(req.to_vec())?)?;
                let resp = service.respond_raw(req).await;
                socket
                    .send_to(
                        Bytes::from(serde_json::to_string(&resp)?.into_bytes()),
                        endpoint,
                    )
                    .await?;

                Ok(())
            }));
        }
    }
}

/// Loop that listens to and handles incoming haven forwarding requests
async fn rendezvous_forward_loop(ctx: DaemonContext) -> anyhow::Result<()> {
    let seen_srcs: Cache<(Endpoint, Endpoint), ()> = Cache::builder()
        .max_capacity(100_000)
        .time_to_idle(Duration::from_secs(60 * 60))
        .build();

    let socket = Arc::new(N2rSocket::bind(
        ctx.clone(),
        ctx.identity,
        Some(HAVEN_FORWARD_DOCK),
    ));

    loop {
        if let Ok((msg, src_endpoint)) = socket.recv_from().await {
            let ctx = ctx.clone();
            let (inner, dest_ep): (Bytes, Endpoint) = stdcode::deserialize(&msg)?;
            log::trace!(
                "received forward msg {:?}, from {}, to {}",
                inner,
                src_endpoint,
                dest_ep
            );

            let is_valid_dest = ctx.registered_havens.contains_key(&dest_ep.fingerprint);
            let is_seen_src = seen_srcs.contains_key(&(dest_ep, src_endpoint));

            if is_valid_dest {
                seen_srcs.insert((src_endpoint, dest_ep), ());
            }
            if is_valid_dest || is_seen_src {
                let body: Bytes = (inner, src_endpoint).stdcode().into();
                socket.send_to(body, dest_ep).await?;
            } else {
                log::warn!("haven {} is not registered with me!", dest_ep.fingerprint);
            }
        };
    }
}

fn route_to_instructs(
    route: Vec<Fingerprint>,
    relay_graph: Arc<RwLock<RelayGraph>>,
) -> Result<Vec<ForwardInstruction>, SendMessageError> {
    route
        .windows(2)
        .map(|wind| {
            let this = wind[0];
            let next = wind[1];
            let this_pubkey = relay_graph
                .read()
                .identity(&this)
                .ok_or(SendMessageError::NoOnionPublic(this))?
                .onion_pk;
            Ok(ForwardInstruction {
                this_pubkey,
                next_fingerprint: next,
            })
        })
        .collect()
}<|MERGE_RESOLUTION|>--- conflicted
+++ resolved
@@ -73,24 +73,9 @@
         println!("daemon task spawned?");
         Ok(Self { ctx, _task: task })
     }
-
-    pub fn identity(&self) -> IdentitySecret {
-        self.ctx.identity
-    }
-}
-
-<<<<<<< HEAD
-fn log_error<E>(label: &str) -> impl FnOnce(E) + '_
-where
-    E: std::fmt::Debug,
-{
-    move |s| log::warn!("{label} restart, error: {:?}", s)
 }
 
 pub async fn main_daemon(ctx: DaemonContext) -> anyhow::Result<()> {
-=======
-pub fn main_daemon(ctx: DaemonContext) -> anyhow::Result<()> {
->>>>>>> 44af3cd0
     log::info!(
         "daemon starting with fingerprint {}",
         ctx.identity.public().fingerprint()
