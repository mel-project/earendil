use std::collections::BTreeMap;

use async_trait::async_trait;
use earendil_crypt::{HavenFingerprint, RelayFingerprint};
use itertools::Itertools;
use nanorpc::RpcTransport;
use serde_json::json;

use crate::control_protocol::RelayGraphInfo;
use crate::haven_layer::HavenLocator;
use earendil_topology::NodeAddr;

use super::NodeCtx;
use crate::control_protocol::{
    ConfigError, ControlProtocol, DhtError, GlobalRpcArgs, GlobalRpcError,
};
pub struct ControlProtocolImpl {
    ctx: NodeCtx,
}

impl ControlProtocolImpl {
    pub fn new(ctx: NodeCtx) -> Self {
        Self { ctx }
    }
}

#[async_trait]
impl ControlProtocol for ControlProtocolImpl {
    async fn havens_info(&self) -> Result<Vec<(String, String)>, ConfigError> {
        self.ctx
            .config
            .havens
            .iter()
            .map(|haven_cfg| match haven_cfg.identity.actualize_haven() {
                Ok(secret) => {
                    let fp = secret.public().fingerprint();
                    match haven_cfg.handler {
                        crate::config::HavenHandler::TcpService { upstream: _ } => Ok((
                            "TcpService".to_string(),
                            fp.to_string() + ":" + &haven_cfg.listen_port.to_string(),
                        )),
                        _ => Err(ConfigError::Error(
                            "Only TcpService handler is supported".to_string(),
                        )),
                    }
                }
                Err(err) => Err(ConfigError::Error(err.to_string())),
            })
            .collect()
    }

    async fn my_routes(&self) -> serde_json::Value {
        if let Some(relay_config) = self.ctx.config.relay_config.clone() {
            let lala: BTreeMap<String, serde_json::Value> = relay_config
                .in_links
                .iter()
                .map(|(k, cfg)| {
                    (
                        k.clone(),
                        json!({
                            "connect": format!("<YOUR_IP>:{}", cfg.listen.port()),
                            "fingerprint": format!("{}", relay_config.identity.actualize_relay().expect("wrong relay identity format").public().fingerprint()),
                            "obfs": serde_json::to_value(&cfg.obfs).unwrap(),
                        }),
                    )
                })
                .collect();
            serde_json::to_value(lala).unwrap()
        } else {
            "This is a client node. Client nodes do not have in-routes.".into()
        }
    }

    async fn relay_graphviz(&self) -> String {
        use std::cmp::Ord;

<<<<<<< HEAD
        let (my_id, my_shape) = match self.ctx.haven.transport_layer().my_id() {
=======
        let (my_id, my_shape) = match self.ctx.v2h.link_node().my_id() {
>>>>>>> 05db64f7
            earendil_lownet::NodeIdentity::ClientBearer(id) => {
                (format!("{}\n[client]", id), "rect")
            }
            earendil_lownet::NodeIdentity::Relay(id) => (
                format!("{}\n[relay]", get_node_label(&id.public().fingerprint())),
                "oval",
            ),
        };

<<<<<<< HEAD
        let relay_graph = self.ctx.haven.transport_layer().relay_graph();
=======
        let relay_graph = self.ctx.v2h.link_node().relay_graph();
>>>>>>> 05db64f7

        let all_relays = relay_graph.all_nodes().fold(String::new(), |acc, node| {
            let node_label = get_node_label(&node);
            if my_id.contains(&node_label) {
                acc
            } else {
                acc + &format!(
                    "    {:?} [label={:?}, shape={}]\n",
                    node.to_string(),
                    node_label,
                    "oval, color=lightpink,style=filled"
                )
            }
        });

        let all_relay_adjs = relay_graph
            .all_adjacencies()
            .sorted_by(|a, b| Ord::cmp(&a.left, &b.left))
            .fold(String::new(), |acc, adj| {
                acc + &format!(
                    "    {:?} -- {:?};\n",
                    adj.left.to_string(),
                    adj.right.to_string()
                )
            });

        let all_my_adjs = self
            .ctx
<<<<<<< HEAD
            .haven
            .transport_layer()
=======
            .v2h
            .link_node()
>>>>>>> 05db64f7
            .all_neighs()
            .iter()
            .filter(|neigh| neigh.client_id == 0)
            .fold(String::new(), |acc, neigh| {
                acc + &format!("    {:?} -- {:?};\n", my_id, neigh.relay.to_string())
            });

        format!(
            "graph G {{\n    rankdir=\"LR\"\n    # my ID\n    {:?} [shape={},color=lightblue,style=filled]\n\n    # all relays\n{}\n    # all relay connections\n{}\n    # all my connections\n{}\n}}",
            my_id, my_shape, all_relays, all_relay_adjs, all_my_adjs
        )
    }

    async fn relay_graph_info(&self) -> RelayGraphInfo {
        let my_fingerprint = match self.ctx.haven.transport_layer().my_id() {
            earendil_lownet::NodeIdentity::Relay(id) => Some(id.public().fingerprint()),
            earendil_lownet::NodeIdentity::ClientBearer(_) => None,
        };

        let relay_graph = self.ctx.haven.transport_layer().relay_graph();
        let relays: Vec<RelayFingerprint> = relay_graph.all_nodes().collect();

        let adjacencies: Vec<(RelayFingerprint, RelayFingerprint)> = relay_graph
            .all_adjacencies()
            .map(|adj| (adj.left, adj.right))
            .collect();
        let neighbors: Vec<NodeAddr> = self.ctx.haven.transport_layer().all_neighs().clone();

        RelayGraphInfo {
            my_fingerprint,
            relays,
            adjacencies,
            neighbors,
        }
    }

    // ------------- functionality to test GlobalRpc --------------
    async fn send_global_rpc(
        &self,
        args: GlobalRpcArgs,
    ) -> Result<serde_json::Value, GlobalRpcError> {
        let grpc_transport = self.ctx.haven.grpc_transport(args.destination);
        let res = if let Some(res) = grpc_transport
            .call(&args.method, &args.args)
            .await
            .map_err(|e| {
                tracing::warn!("send_global_rpc transport failed with {:?}", e);
                GlobalRpcError::SendError
            })? {
            res.map_err(|e| {
                tracing::warn!("send_global_rpc remote failed with {:?}", e);
                GlobalRpcError::SendError
            })?
        } else {
            return Err(GlobalRpcError::SendError);
        };
        Ok(res)
    }

    async fn insert_rendezvous(&self, locator: HavenLocator) {
        self.ctx.haven.dht_insert(locator).await
    }

    async fn get_rendezvous(
        &self,
        fingerprint: HavenFingerprint,
    ) -> Result<Option<HavenLocator>, DhtError> {
        self.ctx.haven.dht_get(fingerprint).await.map_err(|e| {
            tracing::debug!("dht_get failed with : {e}");
            DhtError::DhtGetFailed(e.to_string())
        })
    }

    async fn timeseries_stats(&self, key: String, start: i64, end: i64) -> Vec<(i64, f64)> {
        vec![]
    }
}

fn get_node_label(fp: &RelayFingerprint) -> String {
    let node = fp.to_string();
    format!("{}..{}", &node[..4], &node[node.len() - 4..])
}<|MERGE_RESOLUTION|>--- conflicted
+++ resolved
@@ -74,11 +74,7 @@
     async fn relay_graphviz(&self) -> String {
         use std::cmp::Ord;
 
-<<<<<<< HEAD
-        let (my_id, my_shape) = match self.ctx.haven.transport_layer().my_id() {
-=======
         let (my_id, my_shape) = match self.ctx.v2h.link_node().my_id() {
->>>>>>> 05db64f7
             earendil_lownet::NodeIdentity::ClientBearer(id) => {
                 (format!("{}\n[client]", id), "rect")
             }
@@ -88,11 +84,7 @@
             ),
         };
 
-<<<<<<< HEAD
-        let relay_graph = self.ctx.haven.transport_layer().relay_graph();
-=======
         let relay_graph = self.ctx.v2h.link_node().relay_graph();
->>>>>>> 05db64f7
 
         let all_relays = relay_graph.all_nodes().fold(String::new(), |acc, node| {
             let node_label = get_node_label(&node);
@@ -121,13 +113,8 @@
 
         let all_my_adjs = self
             .ctx
-<<<<<<< HEAD
-            .haven
-            .transport_layer()
-=======
             .v2h
             .link_node()
->>>>>>> 05db64f7
             .all_neighs()
             .iter()
             .filter(|neigh| neigh.client_id == 0)
@@ -209,4 +196,9 @@
 fn get_node_label(fp: &RelayFingerprint) -> String {
     let node = fp.to_string();
     format!("{}..{}", &node[..4], &node[node.len() - 4..])
+}
+
+fn get_node_label(fp: &RelayFingerprint) -> String {
+    let node = fp.to_string();
+    format!("{}..{}", &node[..4], &node[node.len() - 4..])
 }