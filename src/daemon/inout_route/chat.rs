--- conflicted
+++ resolved
@@ -18,19 +18,11 @@
     smolscale::block_on(async move {
         match db_read(&ctx, "chats").await {
             Ok(Some(chats)) => {
-<<<<<<< HEAD
-                tracing::debug!("Retrieving persisted chats");
-                match Chats::from_bytes(chats) {
-                    Ok(chats) => chats,
-                    Err(e) => {
-                        tracing::warn!("Error retrieving persisted chats: {e}");
-=======
                 tracing::debug!("retrieving persisted chats");
                 match Chats::from_bytes(chats) {
                     Ok(chats) => chats,
                     Err(e) => {
                         tracing::warn!("error retrieving persisted chats: {e}");
->>>>>>> 8c778780
                         Chats::new(max_chat_len)
                     }
                 }
