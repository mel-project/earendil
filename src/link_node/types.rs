use std::{collections::BTreeMap, fmt::Display, path::PathBuf, sync::Arc};

use bytes::Bytes;
use dashmap::DashMap;
use earendil_crypt::{AnonEndpoint, RelayFingerprint, RelayIdentitySecret};
use earendil_packet::{crypt::DhSecret, InnerPacket};
use earendil_topology::RelayGraph;
use parking_lot::RwLock;
use serde::{Deserialize, Serialize};
use smol::lock::Semaphore;

use crate::{
    config::{InRouteConfig, OutRouteConfig},
    LinkStore,
};

use crate::stats::StatsGatherer;

use super::{
    link::Link,
    payment_system::{PaymentSystem, PaymentSystemSelector},
};

pub type ClientId = u64;

#[derive(Clone, Copy, Eq, PartialEq, Debug, Hash, Serialize, Deserialize)]
#[serde(untagged)]
<<<<<<< HEAD
pub enum NodeId {
=======
pub enum NeighborId {
>>>>>>> 37fbcf43
    Relay(RelayFingerprint),
    Client(ClientId),
}

impl Display for NeighborId {
    fn fmt(&self, f: &mut std::fmt::Formatter) -> std::fmt::Result {
        let displayable = match self {
            NeighborId::Relay(relay_id) => relay_id.to_string(),
            NeighborId::Client(client_id) => client_id.to_string(),
        };
        write!(f, "{}", displayable)
    }
}

#[derive(Clone)]
pub enum NeighborIdSecret {
    Relay(RelayIdentitySecret),
    Client(ClientId),
}

impl NeighborIdSecret {
    pub fn public(&self) -> NeighborId {
        match self {
            NeighborIdSecret::Relay(relay_id) => NeighborId::Relay(relay_id.public().fingerprint()),
            NeighborIdSecret::Client(client_id) => NeighborId::Client(*client_id),
        }
    }
}

/// Incoming messages from the link layer that are addressed to "us".
#[derive(Debug)]
pub enum IncomingMsg {
    Forward {
        from: AnonEndpoint,
        body: InnerPacket,
    },
    Backward {
        rb_id: u64,
        body: Bytes,
    },
}

#[derive(Clone, Serialize, Deserialize)]
pub(super) struct LinkPaymentInfo {
    pub price: f64,
    pub debt_limit: f64,
    pub paysystem_name_addrs: Vec<(String, String)>,
}

pub struct LinkConfig {
    pub relay_config: Option<(RelayIdentitySecret, BTreeMap<String, InRouteConfig>)>,
    pub out_routes: BTreeMap<String, OutRouteConfig>,
    pub payment_systems: Vec<Box<dyn PaymentSystem>>,
    pub db_path: PathBuf,
}

#[derive(Clone)]
pub(super) struct LinkNodeCtx {
    pub cfg: Arc<LinkConfig>,
    pub my_id: NeighborIdSecret,
    pub my_onion_sk: DhSecret,
    pub relay_graph: Arc<RwLock<RelayGraph>>,
    pub link_table: Arc<DashMap<NeighborId, (Arc<Link>, LinkPaymentInfo)>>,
    pub payment_systems: Arc<PaymentSystemSelector>,
    pub store: Arc<LinkStore>,
    pub mel_client: Arc<melprot::Client>,
<<<<<<< HEAD
    pub send_task_semaphores: Arc<DashMap<NodeId, Arc<Semaphore>>>,
    pub stats_gatherer: Arc<StatsGatherer>,
=======
    pub send_task_semaphores: Arc<DashMap<NeighborId, Arc<Semaphore>>>,
>>>>>>> 37fbcf43
}<|MERGE_RESOLUTION|>--- conflicted
+++ resolved
@@ -25,11 +25,7 @@
 
 #[derive(Clone, Copy, Eq, PartialEq, Debug, Hash, Serialize, Deserialize)]
 #[serde(untagged)]
-<<<<<<< HEAD
-pub enum NodeId {
-=======
 pub enum NeighborId {
->>>>>>> 37fbcf43
     Relay(RelayFingerprint),
     Client(ClientId),
 }
@@ -96,10 +92,6 @@
     pub payment_systems: Arc<PaymentSystemSelector>,
     pub store: Arc<LinkStore>,
     pub mel_client: Arc<melprot::Client>,
-<<<<<<< HEAD
-    pub send_task_semaphores: Arc<DashMap<NodeId, Arc<Semaphore>>>,
     pub stats_gatherer: Arc<StatsGatherer>,
-=======
     pub send_task_semaphores: Arc<DashMap<NeighborId, Arc<Semaphore>>>,
->>>>>>> 37fbcf43
 }