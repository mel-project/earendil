#[cfg(test)]
mod link_node_tests {
    use std::time::Duration;

    use bytes::Bytes;
    use earendil_crypt::AnonEndpoint;
    use earendil_packet::{InnerPacket, Message, RawBody};
    use once_cell::sync::Lazy;
    use std::sync::Mutex;
    use std::{collections::BTreeMap, sync::Arc};

    use earendil_crypt::RelayIdentitySecret;
    use melstructs::NetID;
    use tracing_subscriber::{layer::SubscriberExt, util::SubscriberInitExt, EnvFilter};

    use crate::OnChain;
    use crate::{
        config::{InRouteConfig, ObfsConfig, OutRouteConfig, PriceConfig},
        link_node::types::NeighborId,
        Dummy, IncomingMsg, LinkConfig, LinkNode,
    };

    static TEST_MUTEX: Lazy<Mutex<()>> = Lazy::new(|| Mutex::new(()));

    // Helper function to acquire the lock for each test
    fn acquire_test_lock() -> std::sync::MutexGuard<'static, ()> {
        TEST_MUTEX.lock().unwrap()
    }

    // ------- Helpers to create different LinkNode configurations -------

    pub async fn get_two_connected_relays() -> (LinkNode, LinkNode) {
        let idsk1 = RelayIdentitySecret::generate();
        let mut in_1 = BTreeMap::new();
        in_1.insert(
            "1".to_owned(),
            InRouteConfig {
                listen: "127.0.0.1:30000".parse().unwrap(),
                obfs: ObfsConfig::None,
                price_config: PriceConfig {
                    inbound_price: 1.0,
                    inbound_debt_limit: 500.0,
                    outbound_max_price: 10.0,
                    outbound_min_debt_limit: -400.0,
                },
            },
        );

        let idsk2 = RelayIdentitySecret::generate();
        let mut in_2 = BTreeMap::new();
        in_2.insert(
            "2".to_owned(),
            InRouteConfig {
                listen: "127.0.0.1:30001".parse().unwrap(),
                obfs: ObfsConfig::None,
                price_config: PriceConfig {
                    inbound_price: 1.0,
                    inbound_debt_limit: 500.0,
                    outbound_max_price: 10.0,
                    outbound_min_debt_limit: -400.0,
                },
            },
        );
        let mut out_2 = BTreeMap::new();
        out_2.insert(
            "1".to_owned(),
            OutRouteConfig {
                connect: "127.0.0.1:30000".parse().unwrap(),
                fingerprint: idsk1.public().fingerprint(),
                obfs: ObfsConfig::None,
                price_config: PriceConfig {
                    inbound_price: 1.0,
                    inbound_debt_limit: 500.0,
                    outbound_max_price: 10.0,
                    outbound_min_debt_limit: -400.0,
                },
            },
        );

<<<<<<< HEAD
        let node1 = LinkNode::new(
            LinkConfig {
                relay_config: Some((idsk1, in_1)),
                out_routes: BTreeMap::new(),
                db_path: {
                    let mut path = tempfile::tempdir().unwrap().into_path();
                    path.push(idsk1.public().fingerprint().to_string());
                    path
                },
                payment_systems: vec![Box::new(Dummy::new())],
                exit_info: None,
                privacy_config: None,
=======
        let node1 = LinkNode::new(LinkConfig {
            relay_config: Some((idsk1, in_1)),
            out_routes: BTreeMap::new(),
            db_path: {
                let mut path = tempfile::tempdir().unwrap().into_path();
                path.push(idsk1.public().fingerprint().to_string());
                path
>>>>>>> b82176aa
            },
            payment_systems: vec![Box::new(Dummy::new())],
            exit_info: None,
        });

<<<<<<< HEAD
        let node2 = LinkNode::new(
            LinkConfig {
                relay_config: Some((idsk2, in_2)),
                out_routes: out_2,
                db_path: {
                    let mut path = tempfile::tempdir().unwrap().into_path();
                    path.push(idsk2.public().fingerprint().to_string());
                    path
                },
                payment_systems: vec![Box::new(Dummy::new())],
                exit_info: None,
                privacy_config: None,
=======
        let node2 = LinkNode::new(LinkConfig {
            relay_config: Some((idsk2, in_2)),
            out_routes: out_2,
            db_path: {
                let mut path = tempfile::tempdir().unwrap().into_path();
                path.push(idsk2.public().fingerprint().to_string());
                path
>>>>>>> b82176aa
            },
            payment_systems: vec![Box::new(Dummy::new())],
            exit_info: None,
        });

        (node1.unwrap(), node2.unwrap())
    }

    pub fn init_tracing() -> anyhow::Result<()> {
        let _ = tracing_subscriber::registry()
            .with(tracing_subscriber::fmt::layer().compact())
            .with(
                EnvFilter::builder()
                    .with_default_directive("earendil=debug".parse()?)
                    .from_env_lossy(),
            )
            .try_init();
        Ok(())
    }

    pub async fn get_connected_relay_client() -> (LinkNode, LinkNode) {
        let idsk1 = RelayIdentitySecret::generate();
        let mut in_1 = BTreeMap::new();
        in_1.insert(
            "1".to_owned(),
            InRouteConfig {
                listen: "127.0.0.1:30000".parse().unwrap(),
                obfs: ObfsConfig::None,
                price_config: PriceConfig {
                    inbound_price: 1.0,
                    inbound_debt_limit: 5.0,
                    outbound_max_price: 0.0,
                    outbound_min_debt_limit: 0.0,
                },
            },
        );

        let mut out_2 = BTreeMap::new();
        out_2.insert(
            "1".to_owned(),
            OutRouteConfig {
                connect: "127.0.0.1:30000".parse().unwrap(),
                fingerprint: idsk1.public().fingerprint(),
                obfs: ObfsConfig::None,
                price_config: PriceConfig {
                    inbound_price: 0.0,
                    inbound_debt_limit: 0.0,
                    outbound_max_price: 10.0,
                    outbound_min_debt_limit: -400.0,
                },
            },
        );

        let mel_client_1 = Arc::new(melprot::Client::autoconnect(NetID::Mainnet).await.unwrap());

<<<<<<< HEAD
        let relay = LinkNode::new(
            LinkConfig {
                relay_config: Some((idsk1, in_1)),
                out_routes: BTreeMap::new(),
                db_path: {
                    let mut path = tempfile::tempdir().unwrap().into_path();
                    path.push(idsk1.public().fingerprint().to_string());
                    path
                },
                payment_systems: vec![Box::new(
                    // PoW::new(mel_client_1.clone()), // Dummy::new(),
                    OnChain::new(
                        "NKWCC6XHVS3RFMP5NMN8Z931D0K27RN7M22AFGRSZBWFE4N83760",
                        mel_client_1.clone(),
                    )
                    .unwrap(),
                )],
                exit_info: None,
                privacy_config: None,
=======
        let relay = LinkNode::new(LinkConfig {
            relay_config: Some((idsk1, in_1)),
            out_routes: BTreeMap::new(),
            db_path: {
                let mut path = tempfile::tempdir().unwrap().into_path();
                path.push(idsk1.public().fingerprint().to_string());
                path
>>>>>>> b82176aa
            },
            payment_systems: vec![Box::new(
                // PoW::new(mel_client_1.clone()), // Dummy::new(),
                OnChain::new(
                    "NKWCC6XHVS3RFMP5NMN8Z931D0K27RN7M22AFGRSZBWFE4N83760",
                    mel_client_1.clone(),
                )
                .unwrap(),
            )],
            exit_info: None,
        })
        .unwrap();

        let mel_client_2 = Arc::new(melprot::Client::autoconnect(NetID::Mainnet).await.unwrap());
<<<<<<< HEAD
        let client = LinkNode::new(
            LinkConfig {
                relay_config: None,
                out_routes: out_2,
                db_path: {
                    let mut path = tempfile::tempdir().unwrap().into_path();
                    path.push(
                        RelayIdentitySecret::generate()
                            .public()
                            .fingerprint()
                            .to_string(),
                    );
                    path
                },
                payment_systems: vec![Box::new(
                    // PoW::new(mel_client_2.clone()), // Dummy::new(),
                    OnChain::new(
                        "0BVY4PMM69Q7P5VC0SPV900EGH8VFMCV5A2645YAPR6NGD7PJKTG",
                        mel_client_2.clone(),
                    )
                    .unwrap(),
                )],
                exit_info: None,
                privacy_config: None,
=======
        let client = LinkNode::new(LinkConfig {
            relay_config: None,
            out_routes: out_2,
            db_path: {
                let mut path = tempfile::tempdir().unwrap().into_path();
                path.push(
                    RelayIdentitySecret::generate()
                        .public()
                        .fingerprint()
                        .to_string(),
                );
                path
>>>>>>> b82176aa
            },
            payment_systems: vec![Box::new(
                // PoW::new(mel_client_2.clone()), // Dummy::new(),
                OnChain::new(
                    "0BVY4PMM69Q7P5VC0SPV900EGH8VFMCV5A2645YAPR6NGD7PJKTG",
                    mel_client_2.clone(),
                )
                .unwrap(),
            )],
            exit_info: None,
        })
        .unwrap();

        (relay, client)
    }

    pub async fn get_four_connected_relays() -> (LinkNode, LinkNode, LinkNode, LinkNode) {
        let idsk1 = RelayIdentitySecret::generate();
        let mut in_1 = BTreeMap::new();
        in_1.insert(
            "1".to_owned(),
            InRouteConfig {
                listen: "127.0.0.1:30000".parse().unwrap(),
                obfs: ObfsConfig::None,
                price_config: PriceConfig {
                    inbound_price: 1.0,
                    inbound_debt_limit: 500.0,
                    outbound_max_price: 10.0,
                    outbound_min_debt_limit: -400.0,
                },
            },
        );

        let idsk2 = RelayIdentitySecret::generate();
        let mut in_2 = BTreeMap::new();
        in_2.insert(
            "2".to_owned(),
            InRouteConfig {
                listen: "127.0.0.1:30001".parse().unwrap(),
                obfs: ObfsConfig::None,
                price_config: PriceConfig {
                    inbound_price: 1.0,
                    inbound_debt_limit: 500.0,
                    outbound_max_price: 10.0,
                    outbound_min_debt_limit: -400.0,
                },
            },
        );
        let mut out_2 = BTreeMap::new();
        out_2.insert(
            "1".to_owned(),
            OutRouteConfig {
                connect: "127.0.0.1:30000".parse().unwrap(),
                fingerprint: idsk1.public().fingerprint(),
                obfs: ObfsConfig::None,
                price_config: PriceConfig {
                    inbound_price: 1.0,
                    inbound_debt_limit: 500.0,
                    outbound_max_price: 10.0,
                    outbound_min_debt_limit: -400.0,
                },
            },
        );

        let idsk3 = RelayIdentitySecret::generate();
        let mut in_3 = BTreeMap::new();
        in_3.insert(
            "1".to_owned(),
            InRouteConfig {
                listen: "127.0.0.1:30002".parse().unwrap(),
                obfs: ObfsConfig::None,
                price_config: PriceConfig {
                    inbound_price: 1.0,
                    inbound_debt_limit: 500.0,
                    outbound_max_price: 10.0,
                    outbound_min_debt_limit: -400.0,
                },
            },
        );
        let mut out_3 = BTreeMap::new();
        out_3.insert(
            "1".to_owned(),
            OutRouteConfig {
                connect: "127.0.0.1:30001".parse().unwrap(),
                fingerprint: idsk1.public().fingerprint(),
                obfs: ObfsConfig::None,
                price_config: PriceConfig {
                    inbound_price: 1.0,
                    inbound_debt_limit: 500.0,
                    outbound_max_price: 10.0,
                    outbound_min_debt_limit: -400.0,
                },
            },
        );
        let idsk4 = RelayIdentitySecret::generate();
        let mut in_4 = BTreeMap::new();
        in_4.insert(
            "2".to_owned(),
            InRouteConfig {
                listen: "127.0.0.1:30003".parse().unwrap(),
                obfs: ObfsConfig::None,
                price_config: PriceConfig {
                    inbound_price: 1.0,
                    inbound_debt_limit: 500.0,
                    outbound_max_price: 10.0,
                    outbound_min_debt_limit: -400.0,
                },
            },
        );
        let mut out_4 = BTreeMap::new();
        out_4.insert(
            "1".to_owned(),
            OutRouteConfig {
                connect: "127.0.0.1:30002".parse().unwrap(),
                fingerprint: idsk1.public().fingerprint(),
                obfs: ObfsConfig::None,
                price_config: PriceConfig {
                    inbound_price: 1.0,
                    inbound_debt_limit: 500.0,
                    outbound_max_price: 10.0,
                    outbound_min_debt_limit: -400.0,
                },
            },
        );

<<<<<<< HEAD
        let node1 = LinkNode::new(
            LinkConfig {
                relay_config: Some((idsk1, in_1)),
                out_routes: BTreeMap::new(),
                db_path: {
                    let mut path = tempfile::tempdir().unwrap().into_path();
                    path.push(idsk1.public().fingerprint().to_string());
                    path
                },
                payment_systems: vec![Box::new(Dummy::new())],
                exit_info: None,
                privacy_config: None,
            },
            Arc::new(melprot::Client::autoconnect(NetID::Mainnet).await.unwrap()),
        );
        let node2 = LinkNode::new(
            LinkConfig {
                relay_config: Some((idsk2, in_2)),
                out_routes: out_2,
                db_path: {
                    let mut path = tempfile::tempdir().unwrap().into_path();
                    path.push(idsk2.public().fingerprint().to_string());
                    path
                },
                payment_systems: vec![Box::new(Dummy::new())],
                exit_info: None,
                privacy_config: None,
            },
            Arc::new(melprot::Client::autoconnect(NetID::Mainnet).await.unwrap()),
        );
        let node3 = LinkNode::new(
            LinkConfig {
                relay_config: Some((idsk3, in_3)),
                out_routes: out_3,
                db_path: {
                    let mut path = tempfile::tempdir().unwrap().into_path();
                    path.push(idsk3.public().fingerprint().to_string());
                    path
                },
                payment_systems: vec![Box::new(Dummy::new())],
                exit_info: None,
                privacy_config: None,
            },
            Arc::new(melprot::Client::autoconnect(NetID::Mainnet).await.unwrap()),
        );
        let node4 = LinkNode::new(
            LinkConfig {
                relay_config: Some((idsk4, in_4)),
                out_routes: out_4,
                db_path: {
                    let mut path = tempfile::tempdir().unwrap().into_path();
                    path.push(idsk4.public().fingerprint().to_string());
                    path
                },
                payment_systems: vec![Box::new(Dummy::new())],
                exit_info: None,
                privacy_config: None,
=======
        let node1 = LinkNode::new(LinkConfig {
            relay_config: Some((idsk1, in_1)),
            out_routes: BTreeMap::new(),
            db_path: {
                let mut path = tempfile::tempdir().unwrap().into_path();
                path.push(idsk1.public().fingerprint().to_string());
                path
            },
            payment_systems: vec![Box::new(Dummy::new())],
            exit_info: None,
        });
        let node2 = LinkNode::new(LinkConfig {
            relay_config: Some((idsk2, in_2)),
            out_routes: out_2,
            db_path: {
                let mut path = tempfile::tempdir().unwrap().into_path();
                path.push(idsk2.public().fingerprint().to_string());
                path
            },
            payment_systems: vec![Box::new(Dummy::new())],
            exit_info: None,
        });
        let node3 = LinkNode::new(LinkConfig {
            relay_config: Some((idsk3, in_3)),
            out_routes: out_3,
            db_path: {
                let mut path = tempfile::tempdir().unwrap().into_path();
                path.push(idsk3.public().fingerprint().to_string());
                path
            },
            payment_systems: vec![Box::new(Dummy::new())],
            exit_info: None,
        });
        let node4 = LinkNode::new(LinkConfig {
            relay_config: Some((idsk4, in_4)),
            out_routes: out_4,
            db_path: {
                let mut path = tempfile::tempdir().unwrap().into_path();
                path.push(idsk4.public().fingerprint().to_string());
                path
>>>>>>> b82176aa
            },
            payment_systems: vec![Box::new(Dummy::new())],
            exit_info: None,
        });

        (
            node1.unwrap(),
            node2.unwrap(),
            node3.unwrap(),
            node4.unwrap(),
        )
    }

    // ---------------------------------- tests -----------------------------------
    #[test]
    fn two_relays_one_forward_pkt() {
        let _ = init_tracing();
        let _lock = acquire_test_lock();

        let pkt = InnerPacket::Message(Message {
            relay_dock: 123,
            body: Bytes::from_static(b"lol"),
            remaining_surbs: 0,
        });
        smol::block_on(async {
            let (node1, node2) = get_two_connected_relays().await;
            smol::Timer::after(Duration::from_secs(3)).await;
            node2
                .send_forward(
                    pkt.clone(),
                    AnonEndpoint::random(),
                    node1
                        .ctx
                        .cfg
                        .relay_config
                        .as_ref()
                        .unwrap()
                        .0
                        .public()
                        .fingerprint(), // we know node1 is a relay
                )
                .await
                .unwrap();
            match node1.recv().await {
                IncomingMsg::Forward { from: _, body } => {
                    assert_eq!(body, pkt);
                }
                IncomingMsg::Backward { rb_id: _, body: _ } => panic!("not supposed to happen"),
            }
        });
    }

    #[test]
    fn two_relays_one_backward_pkt() {
        let _ = init_tracing();
        let _lock = acquire_test_lock();

        smol::block_on(async {
            let (node1, node2) = get_two_connected_relays().await;
            smol::Timer::after(Duration::from_secs(3)).await;
            let (surb_1to2, surb_id, degarbler) = node2
                .surb_from(
                    AnonEndpoint::random(),
                    node1
                        .ctx
                        .cfg
                        .relay_config
                        .clone()
                        .unwrap()
                        .0
                        .public()
                        .fingerprint(),
                )
                .unwrap(); // we know that node1 is a relay
            println!("got surb");
            let msg_relay_dock = 123;
            let msg_body = Bytes::from_static(b"lol");
            node1
                .send_backwards(
                    surb_1to2,
                    Message {
                        relay_dock: msg_relay_dock,
                        body: msg_body.clone(),
                        remaining_surbs: 0,
                    },
                )
                .await
                .unwrap();
            println!("msg sent");
            match node2.recv().await {
                IncomingMsg::Forward { from: _, body: _ } => panic!("not supposed to happen"),
                IncomingMsg::Backward { rb_id, body } => {
                    assert_eq!(rb_id, surb_id);
                    let mut body: RawBody = *bytemuck::try_from_bytes(&body).unwrap();
                    let (inner_pkt, _) = degarbler.degarble(&mut body).unwrap();
                    match inner_pkt {
                        InnerPacket::Message(Message {
                            relay_dock,
                            body,
                            remaining_surbs: _,
                        }) => {
                            assert_eq!(msg_body, body);
                            assert_eq!(msg_relay_dock, relay_dock);
                            println!("YAY SUCCESS")
                        }
                        InnerPacket::Surbs(_) => todo!(),
                    }
                }
            }
        })
    }

    #[test]
    fn client_relay_ten_forward_pkts() {
        let _ = init_tracing();
        let _lock = acquire_test_lock();

        let pkt = InnerPacket::Message(Message {
            relay_dock: 123,
            body: Bytes::from_static(b"lol"),
            remaining_surbs: 0,
        });

        smol::block_on(async {
            let (relay_node, client_node) = get_connected_relay_client().await;
            smol::Timer::after(Duration::from_secs(3)).await;
            for i in 0..10 {
                println!("i={i}");
                match client_node
                    .send_forward(
                        pkt.clone(),
                        AnonEndpoint::random(),
                        relay_node
                            .ctx
                            .cfg
                            .relay_config
                            .clone()
                            .unwrap()
                            .0
                            .public()
                            .fingerprint(), // we know node1 is a relay
                    )
                    .await
                {
                    Ok(_) => println!("client --> relay LinkMsg sent"),
                    Err(e) => println!("ERR sending client --> relay LinkMsfg: {e}"),
                }
                match relay_node.recv().await {
                    IncomingMsg::Forward { from: _, body } => {
                        assert_eq!(body, pkt);
                    }
                    IncomingMsg::Backward { rb_id: _, body: _ } => panic!("not supposed to happen"),
                }
            }
        });
    }

    #[test]
    fn client_relay_one_backward_pkt() {
        let _ = init_tracing();
        let _lock = acquire_test_lock();

        smol::block_on(async {
            let (relay_node, client_node) = get_connected_relay_client().await;
            smol::Timer::after(Duration::from_secs(3)).await;
            println!(
                "relay_node fp = {}",
                relay_node
                    .ctx
                    .cfg
                    .relay_config
                    .clone()
                    .unwrap()
                    .0
                    .public()
                    .fingerprint(),
            );
            let (surb_1to2, surb_id, degarbler) = client_node
                .surb_from(
                    AnonEndpoint::random(),
                    relay_node
                        .ctx
                        .cfg
                        .relay_config
                        .clone()
                        .unwrap()
                        .0
                        .public()
                        .fingerprint(),
                )
                .unwrap(); // we know that node1 is a relay
            println!("got surb");
            let msg_relay_dock = 123;
            let msg_body = Bytes::from_static(b"lol");
            relay_node
                .send_backwards(
                    surb_1to2,
                    Message {
                        relay_dock: msg_relay_dock,
                        body: msg_body.clone(),
                        remaining_surbs: 0,
                    },
                )
                .await
                .unwrap();
            println!("msg sent");
            match client_node.recv().await {
                IncomingMsg::Forward { from: _, body: _ } => panic!("not supposed to happen"),
                IncomingMsg::Backward { rb_id, body } => {
                    assert_eq!(rb_id, surb_id);
                    let mut body: RawBody = *bytemuck::try_from_bytes(&body).unwrap();
                    let (inner_pkt, _) = degarbler.degarble(&mut body).unwrap();
                    match inner_pkt {
                        InnerPacket::Message(Message {
                            relay_dock,
                            body,
                            remaining_surbs: _,
                        }) => {
                            assert_eq!(msg_body, body);
                            assert_eq!(msg_relay_dock, relay_dock);
                            println!("YAY SUCCESS")
                        }
                        InnerPacket::Surbs(_) => todo!(),
                    }
                }
            }
        })
    }

    #[test]
    fn four_relays_forward_pkt() {
        let _ = init_tracing();
        let _lock = acquire_test_lock();

        let pkt = InnerPacket::Message(Message {
            relay_dock: 123,
            body: Bytes::from_static(b"lol"),
            remaining_surbs: 0,
        });
        smol::block_on(async {
            let (node1, _node2, _node3, node4) = get_four_connected_relays().await;
            smol::Timer::after(Duration::from_secs(5)).await;
            node4
                .send_forward(
                    pkt.clone(),
                    AnonEndpoint::random(),
                    node1
                        .ctx
                        .cfg
                        .relay_config
                        .clone()
                        .unwrap()
                        .0
                        .public()
                        .fingerprint(), // we know node1 is a relay
                )
                .await
                .unwrap();
            match node1.recv().await {
                IncomingMsg::Forward { from: _, body } => {
                    assert_eq!(body, pkt);
                }
                IncomingMsg::Backward { rb_id: _, body: _ } => panic!("not supposed to happen"),
            }
        });
    }

    #[test]
    fn two_relays_one_chat() {
        let _ = init_tracing();
        let _lock = acquire_test_lock();

        smol::block_on(async {
            let (node1, node2) = get_two_connected_relays().await;
            smol::Timer::after(Duration::from_secs(3)).await;
            let chat_msg = "hi test".to_string();
            node2
                .send_chat(
                    NeighborId::Relay(
                        node1
                            .ctx
                            .cfg
                            .relay_config
                            .clone()
                            .unwrap()
                            .0
                            .public()
                            .fingerprint(),
                    ), // we know node1 is a relay
                    chat_msg.clone(),
                )
                .await
                .unwrap();

            smol::Timer::after(Duration::from_secs(1)).await;

            let node1_chat_hist = node1
                .get_chat_history(NeighborId::Relay(
                    node2
                        .ctx
                        .cfg
                        .relay_config
                        .clone()
                        .unwrap()
                        .0
                        .public()
                        .fingerprint(),
                ))
                .await
                .unwrap();

            assert_eq!(node1_chat_hist[0].text, chat_msg);
        });
    }
}<|MERGE_RESOLUTION|>--- conflicted
+++ resolved
@@ -4,7 +4,7 @@
 
     use bytes::Bytes;
     use earendil_crypt::AnonEndpoint;
-    use earendil_packet::{InnerPacket, Message, RawBody};
+    use earendil_packet::{InnerPacket, Message, PrivacyConfig, RawBody};
     use once_cell::sync::Lazy;
     use std::sync::Mutex;
     use std::{collections::BTreeMap, sync::Arc};
@@ -77,20 +77,6 @@
             },
         );
 
-<<<<<<< HEAD
-        let node1 = LinkNode::new(
-            LinkConfig {
-                relay_config: Some((idsk1, in_1)),
-                out_routes: BTreeMap::new(),
-                db_path: {
-                    let mut path = tempfile::tempdir().unwrap().into_path();
-                    path.push(idsk1.public().fingerprint().to_string());
-                    path
-                },
-                payment_systems: vec![Box::new(Dummy::new())],
-                exit_info: None,
-                privacy_config: None,
-=======
         let node1 = LinkNode::new(LinkConfig {
             relay_config: Some((idsk1, in_1)),
             out_routes: BTreeMap::new(),
@@ -98,26 +84,12 @@
                 let mut path = tempfile::tempdir().unwrap().into_path();
                 path.push(idsk1.public().fingerprint().to_string());
                 path
->>>>>>> b82176aa
             },
             payment_systems: vec![Box::new(Dummy::new())],
             exit_info: None,
-        });
-
-<<<<<<< HEAD
-        let node2 = LinkNode::new(
-            LinkConfig {
-                relay_config: Some((idsk2, in_2)),
-                out_routes: out_2,
-                db_path: {
-                    let mut path = tempfile::tempdir().unwrap().into_path();
-                    path.push(idsk2.public().fingerprint().to_string());
-                    path
-                },
-                payment_systems: vec![Box::new(Dummy::new())],
-                exit_info: None,
-                privacy_config: None,
-=======
+            privacy_config: Default::default(),
+        });
+
         let node2 = LinkNode::new(LinkConfig {
             relay_config: Some((idsk2, in_2)),
             out_routes: out_2,
@@ -125,10 +97,10 @@
                 let mut path = tempfile::tempdir().unwrap().into_path();
                 path.push(idsk2.public().fingerprint().to_string());
                 path
->>>>>>> b82176aa
             },
             payment_systems: vec![Box::new(Dummy::new())],
             exit_info: None,
+            privacy_config: Default::default(),
         });
 
         (node1.unwrap(), node2.unwrap())
@@ -181,27 +153,6 @@
 
         let mel_client_1 = Arc::new(melprot::Client::autoconnect(NetID::Mainnet).await.unwrap());
 
-<<<<<<< HEAD
-        let relay = LinkNode::new(
-            LinkConfig {
-                relay_config: Some((idsk1, in_1)),
-                out_routes: BTreeMap::new(),
-                db_path: {
-                    let mut path = tempfile::tempdir().unwrap().into_path();
-                    path.push(idsk1.public().fingerprint().to_string());
-                    path
-                },
-                payment_systems: vec![Box::new(
-                    // PoW::new(mel_client_1.clone()), // Dummy::new(),
-                    OnChain::new(
-                        "NKWCC6XHVS3RFMP5NMN8Z931D0K27RN7M22AFGRSZBWFE4N83760",
-                        mel_client_1.clone(),
-                    )
-                    .unwrap(),
-                )],
-                exit_info: None,
-                privacy_config: None,
-=======
         let relay = LinkNode::new(LinkConfig {
             relay_config: Some((idsk1, in_1)),
             out_routes: BTreeMap::new(),
@@ -209,7 +160,6 @@
                 let mut path = tempfile::tempdir().unwrap().into_path();
                 path.push(idsk1.public().fingerprint().to_string());
                 path
->>>>>>> b82176aa
             },
             payment_systems: vec![Box::new(
                 // PoW::new(mel_client_1.clone()), // Dummy::new(),
@@ -220,36 +170,11 @@
                 .unwrap(),
             )],
             exit_info: None,
+            privacy_config: PrivacyConfig::default(),
         })
         .unwrap();
 
         let mel_client_2 = Arc::new(melprot::Client::autoconnect(NetID::Mainnet).await.unwrap());
-<<<<<<< HEAD
-        let client = LinkNode::new(
-            LinkConfig {
-                relay_config: None,
-                out_routes: out_2,
-                db_path: {
-                    let mut path = tempfile::tempdir().unwrap().into_path();
-                    path.push(
-                        RelayIdentitySecret::generate()
-                            .public()
-                            .fingerprint()
-                            .to_string(),
-                    );
-                    path
-                },
-                payment_systems: vec![Box::new(
-                    // PoW::new(mel_client_2.clone()), // Dummy::new(),
-                    OnChain::new(
-                        "0BVY4PMM69Q7P5VC0SPV900EGH8VFMCV5A2645YAPR6NGD7PJKTG",
-                        mel_client_2.clone(),
-                    )
-                    .unwrap(),
-                )],
-                exit_info: None,
-                privacy_config: None,
-=======
         let client = LinkNode::new(LinkConfig {
             relay_config: None,
             out_routes: out_2,
@@ -262,7 +187,6 @@
                         .to_string(),
                 );
                 path
->>>>>>> b82176aa
             },
             payment_systems: vec![Box::new(
                 // PoW::new(mel_client_2.clone()), // Dummy::new(),
@@ -273,6 +197,7 @@
                 .unwrap(),
             )],
             exit_info: None,
+            privacy_config: Default::default(),
         })
         .unwrap();
 
@@ -388,65 +313,6 @@
             },
         );
 
-<<<<<<< HEAD
-        let node1 = LinkNode::new(
-            LinkConfig {
-                relay_config: Some((idsk1, in_1)),
-                out_routes: BTreeMap::new(),
-                db_path: {
-                    let mut path = tempfile::tempdir().unwrap().into_path();
-                    path.push(idsk1.public().fingerprint().to_string());
-                    path
-                },
-                payment_systems: vec![Box::new(Dummy::new())],
-                exit_info: None,
-                privacy_config: None,
-            },
-            Arc::new(melprot::Client::autoconnect(NetID::Mainnet).await.unwrap()),
-        );
-        let node2 = LinkNode::new(
-            LinkConfig {
-                relay_config: Some((idsk2, in_2)),
-                out_routes: out_2,
-                db_path: {
-                    let mut path = tempfile::tempdir().unwrap().into_path();
-                    path.push(idsk2.public().fingerprint().to_string());
-                    path
-                },
-                payment_systems: vec![Box::new(Dummy::new())],
-                exit_info: None,
-                privacy_config: None,
-            },
-            Arc::new(melprot::Client::autoconnect(NetID::Mainnet).await.unwrap()),
-        );
-        let node3 = LinkNode::new(
-            LinkConfig {
-                relay_config: Some((idsk3, in_3)),
-                out_routes: out_3,
-                db_path: {
-                    let mut path = tempfile::tempdir().unwrap().into_path();
-                    path.push(idsk3.public().fingerprint().to_string());
-                    path
-                },
-                payment_systems: vec![Box::new(Dummy::new())],
-                exit_info: None,
-                privacy_config: None,
-            },
-            Arc::new(melprot::Client::autoconnect(NetID::Mainnet).await.unwrap()),
-        );
-        let node4 = LinkNode::new(
-            LinkConfig {
-                relay_config: Some((idsk4, in_4)),
-                out_routes: out_4,
-                db_path: {
-                    let mut path = tempfile::tempdir().unwrap().into_path();
-                    path.push(idsk4.public().fingerprint().to_string());
-                    path
-                },
-                payment_systems: vec![Box::new(Dummy::new())],
-                exit_info: None,
-                privacy_config: None,
-=======
         let node1 = LinkNode::new(LinkConfig {
             relay_config: Some((idsk1, in_1)),
             out_routes: BTreeMap::new(),
@@ -457,6 +323,7 @@
             },
             payment_systems: vec![Box::new(Dummy::new())],
             exit_info: None,
+            privacy_config: Default::default(),
         });
         let node2 = LinkNode::new(LinkConfig {
             relay_config: Some((idsk2, in_2)),
@@ -468,6 +335,7 @@
             },
             payment_systems: vec![Box::new(Dummy::new())],
             exit_info: None,
+            privacy_config: Default::default(),
         });
         let node3 = LinkNode::new(LinkConfig {
             relay_config: Some((idsk3, in_3)),
@@ -479,6 +347,7 @@
             },
             payment_systems: vec![Box::new(Dummy::new())],
             exit_info: None,
+            privacy_config: Default::default(),
         });
         let node4 = LinkNode::new(LinkConfig {
             relay_config: Some((idsk4, in_4)),
@@ -487,10 +356,10 @@
                 let mut path = tempfile::tempdir().unwrap().into_path();
                 path.push(idsk4.public().fingerprint().to_string());
                 path
->>>>>>> b82176aa
             },
             payment_systems: vec![Box::new(Dummy::new())],
             exit_info: None,
+            privacy_config: Default::default(),
         });
 
         (
