[workspace]
members = ["libraries/*", "utilities/*"]

[package]
name = "earendil"
version = "0.0.1"
edition = "2021"

# [lib]
# name = "earendil"
# path = "src/lib.rs"

# [[bin]]
# name = "earendil"
# path = "src/main.rs"


# See more keys and their definitions at https://doc.rust-lang.org/cargo/reference/manifest.html

[dependencies]
serde = { version = "1.0.188", features = ["derive"] }
serde_with = { version = "3.3.0", features = ["hex", "base64"] }
earendil_packet = { path = "libraries/earendil_packet" }
earendil_crypt = { path = "libraries/earendil_crypt" }
earendil_topology = { path = "libraries/earendil_topology" }
serde_yaml = "0.9.25"
clap = { version = "4.4.6", features = ["derive"] }
anyhow = "1.0.75"
hex = "0.4.3"
stdcode = "0.1.14"
log = "0.4.20"
env_logger = "0.10.0"
nanorpc = "0.1.12"
async-trait = "0.1.73"
bytes = "1.5.0"
blake3 = "1.5.0"
sosistab2 = "0.10.18"
concurrent-queue = "2.3.0"
smol = "1.3.0"
scopeguard = "1.2.0"
serde_json = "1.0.107"
bytemuck = "1.14.0"
smolscale = "0.4"
thiserror = "1.0.49"
futures-util = "0.3.28"
dashmap = "5.5.3"
indexmap = "1.9.3"
parking_lot = "0.12.1"
rand = "0.8.5"
nanorpc-http = "0.1.3"
clone-macro = "0.1.0"
moka = { version = "0.12.1", features = ["sync"] }
lru = "0.12.0"
smol-timeout = "0.6.0"
base64 = "0.21.5"
itertools = "0.11.0"
moro = "0.4.0"
replay_filter = "0.1.2"
<<<<<<< HEAD
sosistab2-obfsudp = "0.1.11"
=======
once_cell = "1.18.0"
>>>>>>> 44af3cd0

[profile.dev]
panic = 'abort'
opt-level = 1

[profile.release]
panic = 'abort'

[profile.release-dbg]
inherits = "release"
debug = 2

[profile.bench]
inherits = "release"
debug = 2<|MERGE_RESOLUTION|>--- conflicted
+++ resolved
@@ -56,11 +56,8 @@
 itertools = "0.11.0"
 moro = "0.4.0"
 replay_filter = "0.1.2"
-<<<<<<< HEAD
+once_cell = "1.18.0"
 sosistab2-obfsudp = "0.1.11"
-=======
-once_cell = "1.18.0"
->>>>>>> 44af3cd0
 
 [profile.dev]
 panic = 'abort'
