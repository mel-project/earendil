mod control_protocol_impl;

use std::{convert::Infallible, net::Ipv4Addr, str::FromStr, sync::Arc};

use anyhow::Context;
use async_trait::async_trait;
use clone_macro::clone;
use control_protocol_impl::ControlProtocolImpl;
use earendil_crypt::{HavenEndpoint, HavenFingerprint, HavenIdentitySecret, RelayFingerprint};
use earendil_topology::{ExitConfig, ExitInfo};
use futures::{
    future::Shared, stream::FuturesUnordered, task::noop_waker, AsyncReadExt, TryFutureExt,
};
use melstructs::NetID;
use nanorpc::{JrpcRequest, JrpcResponse, RpcService, RpcTransport};
use nanorpc_http::server::HttpRpcServer;
use nursery_macro::nursery;
use rand::SeedableRng;
use rand::{rngs::StdRng, seq::SliceRandom};
use smol::{
    future::FutureExt,
    net::{TcpListener, TcpStream},
    stream::StreamExt,
};
use smolscale::immortal::{Immortal, RespawnStrategy};
use socksv5::v5::{
    read_handshake, read_request, write_auth_method, write_request_status, SocksV5AuthMethod,
    SocksV5Host, SocksV5RequestStatus,
};
use tracing::instrument;

use crate::{
    config::{ConfigFile, HavenConfig, HavenHandler, RelayConfig, Socks5Config, Socks5Fallback},
    control_protocol::{ControlClient, ControlService},
    link_node::{LinkConfig, LinkNode},
    n2r_node::{N2rConfig, N2rNode},
    v2h_node::{HavenListener, HavenPacketConn, PooledListener, PooledVisitor, V2hConfig, V2hNode},
};
use crate::{Dummy, NeighborId, OnChain, PaymentSystem, PoW};

/// The public interface to the whole Earendil system.
pub struct Node {
    ctx: NodeCtx,
    task: Shared<smol::Task<Result<(), Arc<anyhow::Error>>>>,
}

#[derive(Clone)]
pub struct NodeCtx {
    v2h: Arc<V2hNode>,
    config: ConfigFile,
}

impl Node {
    pub async fn start(config: ConfigFile) -> anyhow::Result<Self> {
        let config_clone = config.clone();
        let mel_client = Arc::new(if let Some(bootstrap_route) = config.mel_bootstrap {
            melprot::Client::connect_with_proxy(
                NetID::Mainnet,
                config.socks5.listen,
                bootstrap_route,
            )
            .await?
        } else {
            melprot::Client::autoconnect(NetID::Mainnet).await?
        });

        // construct payment systems based on our config
        let mut payment_systems: Vec<Box<dyn PaymentSystem>> = vec![];
        for ps_kind in config.payment_methods.iter() {
            match ps_kind {
                crate::config::PaymentSystemKind::Dummy => {
                    tracing::debug!("DUMMY payments supported!");
                    payment_systems.push(Box::new(Dummy::new()));
                }
                crate::config::PaymentSystemKind::Pow => {
                    tracing::debug!("PoW payments supported!");
                    payment_systems.push(Box::new(PoW::new(mel_client.clone())));
                }
                crate::config::PaymentSystemKind::OnChain(secret) => {
                    tracing::debug!("OnChain payments supported!");
                    payment_systems.push(Box::new(OnChain::new(secret, mel_client.clone())?));
                }
            }
        }

        let (exit_info, exit_haven_cfg) = match (&config.relay_config, &config.exit_config) {
            (Some(relay_cfg), Some(exit_cfg)) => {
                let my_relay_fp = relay_cfg.identity.actualize_relay()?.public().fingerprint();
                let haven_cfg = HavenConfig::new_for_exit(my_relay_fp)?;
                let haven_idsk = haven_cfg.identity.actualize_haven()?;

                let exit_info = ExitInfo {
                    haven_endpoint: HavenEndpoint::new(
                        haven_idsk.public().fingerprint(),
                        haven_cfg.listen_port,
                    ),
                    config: exit_cfg.clone(),
                };
                (Some(exit_info), Some(haven_cfg))
            }
            _ => (None, None),
        };

<<<<<<< HEAD
        let link = LinkNode::new(
            LinkConfig {
                relay_config: config.relay_config.clone().map(
                    |RelayConfig {
                         identity,
                         in_routes,
                     }| (identity.actualize_relay().unwrap(), in_routes),
                ),
                out_routes: config.out_routes.clone(),
                payment_systems,
                db_path: config.db_path.unwrap_or_else(|| {
                    let mut data_dir = dirs::data_dir().unwrap();
                    data_dir.push("earendil-link-store.db");
                    data_dir
                }),
                exit_info,
                privacy_config: config.privacy_config.clone(),
            },
            mel_client,
        )?;
=======
        let link = LinkNode::new(LinkConfig {
            relay_config: config.relay_config.clone().map(
                |RelayConfig {
                     identity,
                     in_routes,
                 }| (identity.actualize_relay().unwrap(), in_routes),
            ),
            out_routes: config.out_routes.clone(),
            payment_systems,
            db_path: config.db_path.unwrap_or_else(|| {
                let mut data_dir = dirs::data_dir().unwrap();
                data_dir.push("earendil-link-store.db");
                data_dir
            }),
            exit_info,
        })?;
>>>>>>> b82176aa

        let n2r = N2rNode::new(link, N2rConfig {});
        let v2h = Arc::new(V2hNode::new(
            n2r,
            V2hConfig {
                is_relay: config.relay_config.is_some(),
            },
        ));

        // start loops for handling socks5, etc, etc
        let v2h_clone = v2h.clone();
        let ctx = NodeCtx {
            v2h,
            config: config_clone,
        };

        let ctx_clone = ctx.clone();
        let daemon_loop = async move {
            let _control_protocol = Immortal::respawn(
                RespawnStrategy::Immediate,
                clone!([ctx_clone], move || control_protocol_loop(
                    ctx_clone.clone()
                )
                .map_err(|e| tracing::warn!("control_protocol_loop restart: {e}"))),
            );

            nursery!({
                let mut fallible_tasks = FuturesUnordered::new();
                // for every haven, serve the haven
                for haven_cfg in config.havens {
                    fallible_tasks.push(spawn!(serve_haven(v2h_clone.clone(), haven_cfg)))
                }

                if let (Some(exit_cfg), Some(exit_haven_cfg)) = (config.exit_config, exit_haven_cfg)
                {
                    fallible_tasks.push(spawn!(serve_exit(
                        v2h_clone.clone(),
                        exit_cfg,
                        exit_haven_cfg,
                    )));
                }

                // serve socks5
                fallible_tasks.push(spawn!(socks5_loop(v2h_clone.clone(), config.socks5)));

                // Join all the tasks. If any of the tasks terminate with an error, that's fatal!
                while let Some(next) = fallible_tasks.next().await {
                    next?;
                }
                anyhow::Ok(())
            })
        };
        let task = smolscale::spawn(daemon_loop.map_err(Arc::new));

        Ok(Self {
            ctx,
            task: futures::FutureExt::shared(task),
        })
    }

    pub async fn wait_until_dead(self) -> anyhow::Result<()> {
        self.task.await.map_err(|e| anyhow::anyhow!(e))
    }

    pub fn check_dead(&self) -> anyhow::Result<()> {
        match smol::future::FutureExt::poll(
            &mut self.task.clone(),
            &mut core::task::Context::from_waker(&noop_waker()),
        ) {
            std::task::Poll::Ready(val) => val.map_err(|e| anyhow::anyhow!(e))?,
            std::task::Poll::Pending => {}
        }
        Ok(())
    }

    /// Creates a low-level, unreliable packet connection.
    pub async fn packet_connect(&self, dest: HavenEndpoint) -> anyhow::Result<HavenPacketConn> {
        self.ctx.v2h.packet_connect(dest).await
    }

    /// Creates a low-level, unreliable packet listener.
    pub async fn packet_listen(
        &self,
        identity: HavenIdentitySecret,
        port: u16,
        rendezvous: RelayFingerprint,
    ) -> anyhow::Result<HavenListener> {
        self.ctx.v2h.packet_listen(identity, port, rendezvous).await
    }

    /// Creates a new pooled visitor. Under Earendil's anonymity model, each visitor should be unlinkable to any other visitor, but streams created within each visitor are linkable to the same haven each other by the haven (though not by the network).
    pub async fn pooled_visitor(&self) -> PooledVisitor {
        self.ctx.v2h.pooled_visitor().await
    }

    /// Creates a new pooled listener.
    pub async fn pooled_listen(
        &self,
        identity: HavenIdentitySecret,
        port: u16,
        rendezvous: RelayFingerprint,
    ) -> anyhow::Result<PooledListener> {
        self.ctx.v2h.pooled_listen(identity, port, rendezvous).await
    }

    pub fn control_client(&self) -> ControlClient {
        ControlClient::from(DummyControlProtocolTransport {
            inner: ControlService(ControlProtocolImpl::new(self.ctx.clone())),
        })
    }

    pub fn identity(&self) -> NeighborId {
        self.ctx.v2h.link_node().my_id().public()
    }
}
struct DummyControlProtocolTransport {
    inner: ControlService<ControlProtocolImpl>,
}

#[async_trait]
impl RpcTransport for DummyControlProtocolTransport {
    type Error = Infallible;

    async fn call_raw(&self, req: JrpcRequest) -> Result<JrpcResponse, Self::Error> {
        Ok(self.inner.respond_raw(req).await)
    }
}

#[instrument(skip(ctx))]
/// Loop that handles the control protocol
async fn control_protocol_loop(ctx: NodeCtx) -> anyhow::Result<()> {
    let http = HttpRpcServer::bind(ctx.config.control_listen).await?;
    let service = ControlService(ControlProtocolImpl::new(ctx));
    http.run(service).await?;
    Ok(())
}

async fn serve_haven(v2h: Arc<V2hNode>, cfg: HavenConfig) -> anyhow::Result<()> {
    let identity = cfg.identity.actualize_haven()?;
    let listener = v2h
        .pooled_listen(identity, cfg.listen_port, cfg.rendezvous)
        .await?;
    nursery!({
        let handler = cfg.handler.clone();
        loop {
            let client = listener
                .accept()
                .await
                .context("could not accept another from PooledListener")?;
            let handler = handler.clone();
            spawn!(async move {
                match handler {
                    HavenHandler::TcpService { upstream } => {
                        tracing::info!(upstream = debug(upstream), "serving a tcp service");
                        let upstream = smol::net::TcpStream::connect(upstream).await?;
                        let (read_client, write_client) = client.split();
                        smol::io::copy(read_client, upstream.clone())
                            .race(smol::io::copy(upstream.clone(), write_client))
                            .await?
                    }
                    HavenHandler::Exit => {
                        anyhow::bail!("No-op for exit haven handler. Use `serve_haven` instead.")
                    }
                };
                anyhow::Ok(())
            })
            .detach()
        }
    })
}

/// Serves a simple proxy exit via haven.
/// We always choose ourselves as haven's rendezvous point.
async fn serve_exit(
    v2h: Arc<V2hNode>,
    exit_cfg: ExitConfig,
    haven_cfg: HavenConfig,
) -> anyhow::Result<()> {
    let haven_idsk = haven_cfg.identity.actualize_haven()?;

    tracing::debug!(
        "serving exit with haven FP: {}",
        haven_idsk.public().fingerprint()
    );

    let listener = v2h
        .pooled_listen(haven_idsk, haven_cfg.listen_port, haven_cfg.rendezvous)
        .await?;

    let exit_cfg = Arc::new(exit_cfg);

    nursery!({
        loop {
            let client = listener
                .accept()
                .await
                .context("could not accept another from PooledListener")?;

            let exit_cfg = Arc::clone(&exit_cfg);
            spawn!(async move {
                let connect_to = String::from_utf8_lossy(client.metadata());

                let port: u16 = connect_to
                    .split(':')
                    .last()
                    .unwrap_or("")
                    .parse()
                    .unwrap_or(0);
                if !exit_cfg.allowed_ports.contains(&port) {
                    anyhow::bail!("port {port} not allowed");
                }

                tracing::info!(connect_to = debug(&connect_to), "serving SimpleProxy");

                let upstream = TcpStream::connect(connect_to.to_string()).await?;
                let (read_client, write_client) = client.split();
                smol::io::copy(read_client, upstream.clone())
                    .race(smol::io::copy(upstream.clone(), write_client))
                    .await?;
                anyhow::Ok(())
            })
            .detach()
        }
    })
}

async fn socks5_loop(v2h: Arc<V2hNode>, cfg: Socks5Config) -> anyhow::Result<()> {
    let tcp_listener = TcpListener::bind(cfg.listen).await?;
    let fallback = cfg.fallback;
    let pool = v2h.pooled_visitor().await;

    nursery!(loop {
        let (client_stream, _) = tcp_listener.accept().await?;
        spawn!(
            socks5_once(client_stream, fallback.clone(), &pool, v2h.clone())
                .map_err(|e| tracing::debug!(err = debug(e), "socks5 worker failed"))
        )
        .detach();
    })
}

#[tracing::instrument(skip(client_stream, fallback, pool, v2h))]
async fn socks5_once(
    client_stream: TcpStream,
    fallback: Socks5Fallback,
    pool: &PooledVisitor,
    v2h: Arc<V2hNode>,
) -> anyhow::Result<()> {
    client_stream.set_nodelay(true)?;
    let _handshake = read_handshake(client_stream.clone()).await?;
    write_auth_method(client_stream.clone(), SocksV5AuthMethod::Noauth).await?;
    let request = read_request(client_stream.clone()).await?;
    let port = request.port;
    let domain: String = match &request.host {
        SocksV5Host::Domain(dom) => String::from_utf8_lossy(dom).parse()?,
        SocksV5Host::Ipv4(v4) => {
            let v4addr = Ipv4Addr::new(v4[0], v4[1], v4[2], v4[3]);
            v4addr.to_string()
        }
        _ => anyhow::bail!("IPv6 not supported"),
    };
    let addr = format!("{domain}:{port}");

    write_request_status(
        client_stream.clone(),
        SocksV5RequestStatus::Success,
        request.host,
        port,
    )
    .await?;

    tracing::debug!(addr = debug(&addr), "socks5 received request");

    let mut split_domain = domain.split('.');
    let top_level = split_domain.clone().last();

    if let Some(top) = top_level {
        if top == "haven" {
            let endpoint = HavenEndpoint::new(
                HavenFingerprint::from_str(
                    split_domain.next().context("invalid Earendil address")?,
                )?,
                port,
            );
            let earendil_stream = pool.connect(endpoint, b"").await?;
            let (read, write) = earendil_stream.split();
            smol::io::copy(read, client_stream.clone())
                .race(smol::io::copy(client_stream.clone(), write))
                .await?;
        } else {
            match fallback {
                Socks5Fallback::Block => return Ok(()),
                Socks5Fallback::PassThrough => {
                    let passthrough_stream = TcpStream::connect(addr).await?;
                    smol::io::copy(client_stream.clone(), passthrough_stream.clone())
                        .race(smol::io::copy(
                            passthrough_stream.clone(),
                            client_stream.clone(),
                        ))
                        .await?;
                }
                Socks5Fallback::SimpleProxy { exit_nodes } => {
                    let relay_graph = v2h.link_node().relay_graph();

                    let mut rng = StdRng::from_entropy();
                    let remote_ep: HavenEndpoint = exit_nodes
                        .choose(&mut rng)
                        .and_then(|remote_relay_fp| relay_graph.get_exit(remote_relay_fp))
                        .or_else(|| {
                            relay_graph
                                .get_random_exit_for_port(port)
                                .map(|(_, exit_info)| exit_info)
                        })
                        .map(|exit_info| exit_info.haven_endpoint)
                        .ok_or_else(|| {
                            anyhow::anyhow!("No exit nodes available for SimpleProxy")
                        })?;

                    tracing::debug!("connecting to simple proxy remote endpoint: {remote_ep}...");
                    let remote_stream = pool.connect(remote_ep, addr.as_bytes()).await?;
                    tracing::debug!(addr = debug(&addr), "got remote stream");
                    let (read, write) = remote_stream.split();
                    smol::io::copy(client_stream.clone(), write)
                        .race(smol::io::copy(read, client_stream.clone()))
                        .await?;
                }
            }
        }
    }
    Ok(())
}<|MERGE_RESOLUTION|>--- conflicted
+++ resolved
@@ -101,7 +101,6 @@
             _ => (None, None),
         };
 
-<<<<<<< HEAD
         let link = LinkNode::new(
             LinkConfig {
                 relay_config: config.relay_config.clone().map(
@@ -122,24 +121,6 @@
             },
             mel_client,
         )?;
-=======
-        let link = LinkNode::new(LinkConfig {
-            relay_config: config.relay_config.clone().map(
-                |RelayConfig {
-                     identity,
-                     in_routes,
-                 }| (identity.actualize_relay().unwrap(), in_routes),
-            ),
-            out_routes: config.out_routes.clone(),
-            payment_systems,
-            db_path: config.db_path.unwrap_or_else(|| {
-                let mut data_dir = dirs::data_dir().unwrap();
-                data_dir.push("earendil-link-store.db");
-                data_dir
-            }),
-            exit_info,
-        })?;
->>>>>>> b82176aa
 
         let n2r = N2rNode::new(link, N2rConfig {});
         let v2h = Arc::new(V2hNode::new(
