use std::{
    ops::Deref,
    time::{Duration, Instant},
};

use bytes::Bytes;
use dashmap::DashMap;
use earendil_crypt::{Fingerprint, IdentitySecret};
use earendil_packet::{
    crypt::OnionSecret, Dock, InnerPacket, Message, RawPacket, ReplyBlock, ReplyDegarbler,
};
use earendil_topology::RelayGraph;

use itertools::Itertools;
use moka::sync::{Cache, CacheBuilder};
use once_cell::sync::Lazy;
use parking_lot::{Mutex, RwLock};
use smol::channel::Sender;

use crate::{
    config::ConfigFile, control_protocol::SendMessageError, daemon::route_to_instructs,
    socket::Endpoint,
};

use super::{
    db::db_read, debts::Debts, peel_forward::peel_forward, reply_block_store::ReplyBlockStore,
    rrb_balance::replenish_rrb,
};

pub type DaemonContext = anyctx::AnyCtx<ConfigFile>;
pub type CtxField<T> = fn(&DaemonContext) -> T;

pub static GLOBAL_IDENTITY: CtxField<IdentitySecret> = |ctx| {
    ctx.init()
        .identity
        .as_ref()
        .map(|id| {
            id.actualize()
                .expect("failed to initialize global identity")
        })
        .unwrap_or_else(|| {
            let ctx = ctx.clone();
            smol::future::block_on(async move {
                match db_read(&ctx, "global_identity").await {
                    Ok(Some(id)) => {
                        if let Ok(id_bytes) = &id.try_into() {
                            IdentitySecret::from_bytes(id_bytes)
                        } else {
                            IdentitySecret::generate()
                        }
                    }
                    _ => IdentitySecret::generate(),
                }
            })
        })
};

pub static GLOBAL_ONION_SK: CtxField<OnionSecret> = |_| OnionSecret::generate();
pub static RELAY_GRAPH: CtxField<RwLock<RelayGraph>> = |ctx| {
    let ctx = ctx.clone();
    smol::future::block_on(async move {
        match db_read(&ctx, "relay_graph")
            .await
            .ok()
            .flatten()
            .and_then(|s| stdcode::deserialize(&s).ok())
        {
            Some(g) => RwLock::new(g),
            None => {
<<<<<<< HEAD
                tracing::warn!("**** INIT RELAY GRAPH****");
=======
                tracing::debug!("**** INIT RELAY GRAPH****");
>>>>>>> 8c778780
                RwLock::new(RelayGraph::new())
            }
        }
    })
};
pub static ANON_DESTS: CtxField<Mutex<ReplyBlockStore>> = |_| Mutex::new(ReplyBlockStore::new());

pub static NEIGH_TABLE_NEW: CtxField<Cache<Fingerprint, Sender<RawPacket>>> = |_| {
    CacheBuilder::default()
        .time_to_live(Duration::from_secs(120))
        .build()
}; // TODO a better solution for deletion
pub static SOCKET_RECV_QUEUES: CtxField<DashMap<Endpoint, Sender<(Message, Fingerprint)>>> =
    |_| Default::default();
pub static DEGARBLERS: CtxField<Cache<u64, ReplyDegarbler>> = |_| {
    CacheBuilder::default()
        .time_to_live(Duration::from_secs(60))
        .build()
};

pub static DEBTS: CtxField<Debts> = |ctx| {
    let ctx = ctx.clone();
    smol::future::block_on(async move {
        match db_read(&ctx, "debts").await {
            Ok(Some(debts)) => {
<<<<<<< HEAD
                tracing::warn!("retrieving persisted debts");
=======
                tracing::debug!("retrieving persisted debts");
>>>>>>> 8c778780
                match Debts::from_bytes(debts) {
                    Ok(debts) => debts,
                    Err(e) => {
                        tracing::warn!("debt decode error: {e}");
                        Debts::new()
                    }
                }
            }
            _ => {
<<<<<<< HEAD
                tracing::warn!("initializing debts");
=======
                tracing::debug!("initializing debts");
>>>>>>> 8c778780
                Debts::new()
            }
        }
    })
};

#[tracing::instrument(skip(ctx, content))]
/// Sends a raw N2R message with the given parameters.
pub async fn send_n2r(
    ctx: &DaemonContext,
    src_idsk: IdentitySecret,
    src_dock: Dock,
    dst_fp: Fingerprint,
    dst_dock: Dock,
    content: Vec<Bytes>,
) -> Result<(), SendMessageError> {
    let now = Instant::now();
    let _guard = scopeguard::guard((), |_| {
        let send_msg_time = now.elapsed();
        tracing::trace!("send message took {:?}", send_msg_time);
    });

    let src_anon = &src_idsk != ctx.get(GLOBAL_IDENTITY);

    let maybe_reply_block = ctx.get(ANON_DESTS).lock().pop(&dst_fp);
    if let Some(reply_block) = maybe_reply_block {
        if src_anon {
            return Err(SendMessageError::NoAnonId);
        }
        let inner = InnerPacket::Message(Message::new(src_dock, dst_dock, content));
        let raw_packet = RawPacket::new_reply(&reply_block, inner, &src_idsk)?;
        peel_forward(
            ctx,
            ctx.get(GLOBAL_IDENTITY).public().fingerprint(),
            raw_packet,
        );
    } else {
        let route = ctx
            .get(RELAY_GRAPH)
            .read()
            .find_shortest_path(&ctx.get(GLOBAL_IDENTITY).public().fingerprint(), &dst_fp)
            .ok_or(SendMessageError::NoRoute(dst_fp))?;
        let instructs = {
            let graph = ctx.get(RELAY_GRAPH).read();
            route_to_instructs(route, &graph)
        }?;
        let their_opk = ctx
            .get(RELAY_GRAPH)
            .read()
            .identity(&dst_fp)
            .ok_or(SendMessageError::NoOnionPublic(dst_fp))?
            .onion_pk;
        let wrapped_onion = RawPacket::new_normal(
            &instructs,
            &their_opk,
            InnerPacket::Message(Message::new(src_dock, dst_dock, content)),
            &src_idsk,
        )?;

        // if anon source, send RBs
        if src_anon {
            replenish_rrb(ctx, src_idsk, dst_fp)?;
        }

        // we send the onion by treating it as a message addressed to ourselves
        peel_forward(
            ctx,
            ctx.get(GLOBAL_IDENTITY).public().fingerprint(),
            wrapped_onion,
        );
    }
    Ok(())
}

#[tracing::instrument(skip(ctx))]
/// Send a batch of reply blocks to the given N2R destination.
pub async fn send_reply_blocks(
    ctx: &DaemonContext,
    count: usize,
    my_anon_isk: IdentitySecret,
    dst_fp: Fingerprint,
) -> Result<(), SendMessageError> {
    static ONION_SK_CACHE: Lazy<Cache<Fingerprint, OnionSecret>> = Lazy::new(|| Cache::new(100000));
    let my_anon_osk = ONION_SK_CACHE.get_with(my_anon_isk.public().fingerprint(), || {
        OnionSecret::generate()
    });

    tracing::trace!("sending a batch of {count} reply blocks to {dst_fp}");

    let route = ctx
        .get(RELAY_GRAPH)
        .read()
        .find_shortest_path(&ctx.get(GLOBAL_IDENTITY).public().fingerprint(), &dst_fp)
        .ok_or(SendMessageError::NoRoute(dst_fp))?;
    let their_opk = ctx
        .get(RELAY_GRAPH)
        .read()
        .identity(&dst_fp)
        .ok_or(SendMessageError::NoOnionPublic(dst_fp))?
        .onion_pk;
    let instructs = route_to_instructs(route.clone(), ctx.get(RELAY_GRAPH).read().deref())?;
    // currently the path for every one of them is the same; will want to change this in the future
    let reverse_route = ctx
        .get(RELAY_GRAPH)
        .read()
        .find_shortest_path(&dst_fp, &ctx.get(GLOBAL_IDENTITY).public().fingerprint())
        .ok_or(SendMessageError::NoRoute(dst_fp))?;
    let reverse_instructs = route_to_instructs(reverse_route, ctx.get(RELAY_GRAPH).read().deref())?;

    let mut rbs: Vec<ReplyBlock> = vec![];
    for _ in 0..count {
        let (rb, (id, degarbler)) = ReplyBlock::new(
            &reverse_instructs,
            &ctx.get(GLOBAL_ONION_SK).public(),
            my_anon_osk.clone(),
            my_anon_isk,
        )
        .map_err(|_| SendMessageError::ReplyBlockFailed)?;
        rbs.push(rb);
        ctx.get(DEGARBLERS).insert(id, degarbler);
    }
    let wrapped_rb_onion = RawPacket::new_normal(
        &instructs,
        &their_opk,
        InnerPacket::ReplyBlocks(rbs),
        &my_anon_isk,
    )?;
    tracing::trace!(
        "inject_asif_incoming on route = {:?}",
        route.iter().map(|s| s.to_string()).collect_vec()
    );
    // we send the onion by treating it as a message addressed to ourselves
    peel_forward(
        ctx,
        ctx.get(GLOBAL_IDENTITY).public().fingerprint(),
        wrapped_rb_onion,
    );
    Ok(())
}<|MERGE_RESOLUTION|>--- conflicted
+++ resolved
@@ -67,11 +67,7 @@
         {
             Some(g) => RwLock::new(g),
             None => {
-<<<<<<< HEAD
-                tracing::warn!("**** INIT RELAY GRAPH****");
-=======
                 tracing::debug!("**** INIT RELAY GRAPH****");
->>>>>>> 8c778780
                 RwLock::new(RelayGraph::new())
             }
         }
@@ -97,11 +93,7 @@
     smol::future::block_on(async move {
         match db_read(&ctx, "debts").await {
             Ok(Some(debts)) => {
-<<<<<<< HEAD
-                tracing::warn!("retrieving persisted debts");
-=======
                 tracing::debug!("retrieving persisted debts");
->>>>>>> 8c778780
                 match Debts::from_bytes(debts) {
                     Ok(debts) => debts,
                     Err(e) => {
@@ -111,11 +103,7 @@
                 }
             }
             _ => {
-<<<<<<< HEAD
-                tracing::warn!("initializing debts");
-=======
                 tracing::debug!("initializing debts");
->>>>>>> 8c778780
                 Debts::new()
             }
         }
