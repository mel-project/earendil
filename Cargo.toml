--- conflicted
+++ resolved
@@ -60,11 +60,8 @@
 chrono = "0.4.31"
 colored = "2.1.0"
 futures = "0.3.30"
-<<<<<<< HEAD
 melpow = "0.1.1"
-=======
 smolscale = "0.4.3"
->>>>>>> 178f1a57
 
 [profile.dev]
 panic = 'abort'
