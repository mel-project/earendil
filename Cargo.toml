--- conflicted
+++ resolved
@@ -33,10 +33,6 @@
 scopeguard = "1.2.0"
 serde_json = "1.0.107"
 bytemuck = "1.14.0"
-<<<<<<< HEAD
-smolscale = "0.4.3"
-=======
->>>>>>> 21451b9b
 thiserror = "1.0.49"
 futures-util = "0.3.28"
 dashmap = "5.5.3"
@@ -65,12 +61,9 @@
 chrono = "0.4.31"
 colored = "2.1.0"
 futures = "0.3.30"
-<<<<<<< HEAD
 tracing-test = {version="0.2.4",features = ["no-env-filter"]}
-=======
 melpow = "0.1.1"
 smolscale = "0.4.3"
->>>>>>> 21451b9b
 
 [profile.dev]
 panic = 'abort'
