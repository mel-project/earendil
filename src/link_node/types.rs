use std::{collections::BTreeMap, fmt::Display, path::PathBuf, sync::Arc};

use bytes::Bytes;
use dashmap::DashMap;
use earendil_crypt::{AnonEndpoint, RelayFingerprint, RelayIdentitySecret};
use earendil_packet::{crypt::DhSecret, InnerPacket};
use earendil_topology::RelayGraph;
use parking_lot::RwLock;
use serde::{Deserialize, Serialize};
use smol::lock::Semaphore;

use crate::{
    config::{InRouteConfig, OutRouteConfig},
    LinkStore,
};

use super::{
    link::Link,
    payment_system::{PaymentSystem, PaymentSystemSelector},
};

pub type ClientId = u64;

#[derive(Clone, Copy, Eq, PartialEq, Debug, Hash, Serialize, Deserialize)]
pub enum NodeId {
    Relay(RelayFingerprint),
    Client(ClientId),
}

impl Display for NodeId {
    fn fmt(&self, f: &mut std::fmt::Formatter) -> std::fmt::Result {
        let displayable = match self {
            NodeId::Relay(relay_id) => relay_id.to_string(),
            NodeId::Client(client_id) => client_id.to_string(),
        };
        write!(f, "{}", displayable)
    }
}

#[derive(Clone)]
pub enum NodeIdSecret {
    Relay(RelayIdentitySecret),
    Client(ClientId),
}

impl NodeIdSecret {
    pub fn public(&self) -> NodeId {
        match self {
            NodeIdSecret::Relay(relay_id) => NodeId::Relay(relay_id.public().fingerprint()),
            NodeIdSecret::Client(client_id) => NodeId::Client(*client_id),
        }
    }
}

/// Incoming messages from the link layer that are addressed to "us".
#[derive(Debug)]
pub enum IncomingMsg {
    Forward {
        from: AnonEndpoint,
        body: InnerPacket,
    },
    Backward {
        rb_id: u64,
        body: Bytes,
    },
}

#[derive(Clone, Serialize, Deserialize)]
pub(super) struct LinkPaymentInfo {
    pub price: i64,
    pub debt_limit: i64,
    pub paysystem_name_addrs: Vec<(String, String)>,
}

pub struct LinkConfig {
    pub relay_config: Option<(RelayIdentitySecret, BTreeMap<String, InRouteConfig>)>,
    pub out_routes: BTreeMap<String, OutRouteConfig>,
    pub payment_systems: Vec<Box<dyn PaymentSystem>>,
    pub db_path: PathBuf,
}

#[derive(Clone)]
pub(super) struct LinkNodeCtx {
    pub cfg: Arc<LinkConfig>,
    pub my_id: NodeIdSecret,
    pub my_onion_sk: DhSecret,
    pub relay_graph: Arc<RwLock<RelayGraph>>,
    pub link_table: Arc<DashMap<NodeId, (Arc<Link>, LinkPaymentInfo)>>,
    pub payment_systems: Arc<PaymentSystemSelector>,
    pub store: Arc<LinkStore>,
<<<<<<< HEAD
    pub mel_client: Arc<melprot::Client>,
=======
    pub mel_client: melprot::Client,

    pub send_task_semaphores: Arc<DashMap<NodeId, Arc<Semaphore>>>,
>>>>>>> a5cbfe11
}<|MERGE_RESOLUTION|>--- conflicted
+++ resolved
@@ -88,11 +88,6 @@
     pub link_table: Arc<DashMap<NodeId, (Arc<Link>, LinkPaymentInfo)>>,
     pub payment_systems: Arc<PaymentSystemSelector>,
     pub store: Arc<LinkStore>,
-<<<<<<< HEAD
     pub mel_client: Arc<melprot::Client>,
-=======
-    pub mel_client: melprot::Client,
-
     pub send_task_semaphores: Arc<DashMap<NodeId, Arc<Semaphore>>>,
->>>>>>> a5cbfe11
 }