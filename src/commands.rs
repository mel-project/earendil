use crate::socket::Endpoint;
use clap::{arg, Subcommand};
use earendil_crypt::Fingerprint;
use earendil_packet::Dock;

#[derive(Subcommand)]
pub enum ControlCommand {
    /// Binds to a N2rSocket.
    BindN2r {
        #[arg(long)]
        /// tag for this socket
        skt_id: String,
        #[arg(long)]
        /// tag for an anonymous fingerprint
        anon_id: Option<String>,
        #[arg(long)]
        /// specific dock to bind to
        dock: Option<Dock>,
    },

    /// Binds to a HavenSocket.
    BindHaven {
        #[arg(long)]
        /// tag for this socket
        skt_id: String,
        #[arg(long)]
        /// tag for an anonymous fingerprint
        anon_id: Option<String>,
        #[arg(long)]
        /// specific dock to bind to
        dock: Option<Dock>,
        #[arg(long)]
        /// fingerprint of rendezvous point. Specify this if you are the haven server.
        rendezvous: Option<Fingerprint>,
    },

    /// Prints the fingerprint and dock of a socket
    SktInfo {
        #[arg(long)]
        skt_id: String,
    },

    /// Prints the information of all hosted havens
    HavensInfo,

    /// Sends a message using a given socket to a destination.
    SendMsg {
        #[arg(long)]
        /// tag for the socket to use
        skt_id: String,
        #[arg(short, long)]
        /// destination fingerprint::dock
        dest: Endpoint,
        #[arg(short, long)]
        /// message
        msg: String,
    },

    /// Blocks until a message is received.
    RecvMsg {
        #[arg(long)]
        /// tag for the socket to listen to
        skt_id: String,
    },

    /// Send a GlobalRpc request to a destination.
    GlobalRpc {
        #[arg(long)]
        id: Option<String>,
        #[arg(short, long)]
        dest: Fingerprint,
        #[arg(short, long)]
        method: String,
        args: Vec<String>,
    },

    /// Insert a rendezvous haven locator into the dht.
    InsertRendezvous {
        #[arg(short, long)]
        identity_sk: String,
        #[arg(short, long)]
        onion_pk: String,
        #[arg(short, long)]
        rendezvous_fingerprint: Fingerprint,
    },

    /// Looks up a rendezvous haven locator.
    GetRendezvous {
        #[arg(short, long)]
        key: Fingerprint,
    },

    /// Insert and get a randomly generated HavenLocator.
    RendezvousHavenTest,

    /// Dumps the graph.
    GraphDump {
        #[arg(long)]
        human: bool,
    },

    /// Dumps my own routes.
    MyRoutes,

<<<<<<< HEAD
    Settlements {
        #[command(subcommand)]
        cmd: SettlementCommands,
=======
    /// Interacts with chat functionality.
    Chat {
        #[command(subcommand)]
        chat_command: ChatCommand,
>>>>>>> 6cae92e3
    },
}

#[derive(Subcommand)]
<<<<<<< HEAD
pub enum SettlementCommands {
    /// Lists all pending settlements.
    List,

    /// Sends a settlement.
    Send {
        #[arg(short, long)]
        neighbor: Fingerprint,

        /// Amount to send, in microMEL
        #[arg(short, long)]
        amount: u128,
=======
pub enum ChatCommand {
    /// Lists all chats with their last activity and message.
    List,

    /// Starts a chat with a specified user.
    Start {
        /// The fingerprint (or partial fingerprint) of the user to start a chat with.
        fp_prefix: String,
    },

    Get {
        #[arg(short, long)]
        neighbor: Fingerprint,
    },

    Send {
        #[arg(short, long)]
        dest: Fingerprint,
        #[arg(short, long)]
        msg: String,
>>>>>>> 6cae92e3
    },
}<|MERGE_RESOLUTION|>--- conflicted
+++ resolved
@@ -102,21 +102,19 @@
     /// Dumps my own routes.
     MyRoutes,
 
-<<<<<<< HEAD
     Settlements {
         #[command(subcommand)]
         cmd: SettlementCommands,
-=======
+    },
+
     /// Interacts with chat functionality.
     Chat {
         #[command(subcommand)]
         chat_command: ChatCommand,
->>>>>>> 6cae92e3
     },
 }
 
 #[derive(Subcommand)]
-<<<<<<< HEAD
 pub enum SettlementCommands {
     /// Lists all pending settlements.
     List,
@@ -129,7 +127,10 @@
         /// Amount to send, in microMEL
         #[arg(short, long)]
         amount: u128,
-=======
+    },
+}
+
+#[derive(Subcommand)]
 pub enum ChatCommand {
     /// Lists all chats with their last activity and message.
     List,
@@ -150,6 +151,5 @@
         dest: Fingerprint,
         #[arg(short, long)]
         msg: String,
->>>>>>> 6cae92e3
     },
 }