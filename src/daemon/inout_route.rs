--- conflicted
+++ resolved
@@ -86,18 +86,9 @@
     let mut timer2 = smol::Timer::interval(CONNECTION_LIFETIME);
     loop {
         let fallible = async {
-<<<<<<< HEAD
-            tracing::debug!("obfsudp out_route {} trying...", context.out_route_name);
-            let pipe = ObfsUdpPipe::connect(connect, ObfsUdpPublic::from_bytes(cookie), "").await?;
-            tracing::info!(
-                "obfsudp out_route {} pipe connected",
-                context.out_route_name
-            );
-=======
             tracing::debug!("{} trying...", context.out_route_name);
             let pipe = ObfsUdpPipe::connect(connect, ObfsUdpPublic::from_bytes(cookie), "").await?;
             tracing::info!("{} pipe connected", context.out_route_name);
->>>>>>> 8c778780
 
             per_link_loop(
                 context.daemon_ctx.clone(),
