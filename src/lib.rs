--- conflicted
+++ resolved
@@ -5,10 +5,7 @@
 mod global_rpc;
 mod haven;
 pub mod socket;
-<<<<<<< HEAD
 pub mod stream;
-mod utils;
-=======
 mod utils;
 
 fn log_error<E>(label: &str) -> impl FnOnce(E) + '_
@@ -16,5 +13,4 @@
     E: std::fmt::Debug,
 {
     move |s| log::warn!("{label} restart, error: {:?}", s)
-}
->>>>>>> 44af3cd0
+}