--- conflicted
+++ resolved
@@ -3,12 +3,8 @@
 use bytes::Bytes;
 use dashmap::DashMap;
 use earendil_crypt::{AnonEndpoint, RelayFingerprint, RelayIdentitySecret};
-<<<<<<< HEAD
-use earendil_packet::{crypt::DhSecret, InnerPacket, PrivacyConfig};
-=======
 use earendil_packet::{crypt::DhSecret, InnerPacket};
->>>>>>> b82176aa
-use earendil_topology::{ExitInfo, RelayGraph};
+use earendil_topology::{ExitConfig, ExitInfo, RelayGraph};
 use parking_lot::RwLock;
 use serde::{Deserialize, Serialize};
 use smol::lock::Semaphore;
@@ -97,11 +93,7 @@
     pub link_table: Arc<DashMap<NeighborId, (Arc<Link>, LinkPaymentInfo)>>,
     pub payment_systems: Arc<PaymentSystemSelector>,
     pub store: Arc<LinkStore>,
-<<<<<<< HEAD
-    pub _mel_client: Arc<melprot::Client>,
-=======
-
->>>>>>> b82176aa
+    pub mel_client: Arc<melprot::Client>,
     pub stats_gatherer: Arc<StatsGatherer>,
     pub send_task_semaphores: Arc<DashMap<NeighborId, Arc<Semaphore>>>,
 }