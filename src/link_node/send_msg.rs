<<<<<<< HEAD
use std::{
    sync::Arc,
    time::{Duration, Instant},
};
=======
use std::{sync::Arc, time::{Duration, Instant}};
>>>>>>> 37fbcf43

use anyhow::Context;
use earendil_crypt::RelayFingerprint;
use earendil_packet::{RawPacket, RAW_BODY_SIZE};
use itertools::Itertools;
use smol::{channel::Sender, lock::Semaphore};

use crate::link_node::{link_protocol::LinkClient, route_util::one_hop_closer};

use super::{
    link::LinkMessage,
    types::{LinkNodeCtx, NeighborId},
};

pub(super) async fn send_to_next_peeler(
    link_node_ctx: &LinkNodeCtx,
    emit_time: Option<Instant>,
    next_peeler: RelayFingerprint,
    pkt: RawPacket,
    send_raw: Sender<LinkMessage>,
    my_fp: RelayFingerprint,
) -> anyhow::Result<()> {
    if next_peeler == my_fp {
        tracing::trace!("sending peeled packet to self = next_peeler");
        smolscale::spawn(async move {
            if let Some(emit_time) = emit_time {
                smol::Timer::at(emit_time).await;
            }
            send_raw
                .send(LinkMessage::ToRelay {
                    packet: bytemuck::bytes_of(&pkt).to_vec().into(),
                    next_peeler,
                })
                .await?;
            anyhow::Ok(())
        })
        .detach();
    } else {
        send_to_nonself_next_peeler(link_node_ctx, emit_time, next_peeler, pkt).await?;
    }
    anyhow::Ok(())
}

pub(super) async fn send_to_nonself_next_peeler(
    link_node_ctx: &LinkNodeCtx,
    emit_time: Option<Instant>,
    next_peeler: RelayFingerprint,
    pkt: RawPacket,
) -> anyhow::Result<()> {
    let closer_hop = {
        let graph = link_node_ctx.relay_graph.read();
        let my_neighs = link_node_ctx
            .link_table
            .iter()
            .map(|p| *p.key())
            .filter_map(|p| match p {
                NeighborId::Relay(r) => Some(r),
                NeighborId::Client(_) => None,
            })
            .collect_vec();
        one_hop_closer(&my_neighs, &graph, next_peeler)?
    };
    tracing::trace!("sending peeled packet to nonself next_peeler = {next_peeler}");
    // TODO delay queue here rather than this inefficient approach
    let link_node_ctx = link_node_ctx.clone();
    smolscale::spawn(async move {
        if let Some(emit_time) = emit_time {
            smol::Timer::at(emit_time).await;
        }
        if let Err(e) = send_msg(
            &link_node_ctx,
            NeighborId::Relay(closer_hop),
            LinkMessage::ToRelay {
                packet: bytemuck::bytes_of(&pkt).to_vec().into(),
                next_peeler,
            },
        )
        .await
        {
            tracing::warn!("failed to send message to closer hop: {e}")
        }
        anyhow::Ok(())
    })
    .detach();
    anyhow::Ok(())
}

const RIBBON: f64 = 100_000.0;
pub(super) async fn send_msg(
    link_node_ctx: &LinkNodeCtx,
    neighbor: NeighborId,
    msg: LinkMessage,
) -> anyhow::Result<()> {
    let (link, info) = link_node_ctx
        .link_table
        .get(&neighbor)
        .context("no link to this NeighborId")?
        .clone();

    let stats_key = format!("{neighbor}|up");
    // disable payments if price == 0
    if info.price != 0.0 {
        // check debt & send payment if we are close to the debt limit
        let curr_debt = link_node_ctx.store.get_debt(neighbor).await?;
        // we're within RIBBON µMEL of the debt limit, so PAY and SEND PKT probabilistically
        if curr_debt > info.debt_limit - RIBBON {
            // we're in the ribbon, so we slow down
            let random_number: f64 = rand::random();
            let drop_prob = (1.0 - (info.debt_limit - curr_debt) / RIBBON).powi(2);
            if random_number < drop_prob {
                tracing::trace!("CLOSE to debt limit; dropped packet probabilistically!");
            } else {
                // send message to remote
                link.send_msg(msg).await?;

                link_node_ctx
                    .stats_gatherer
                    .insert(&stats_key, RAW_BODY_SIZE as f64);

                // increment our debt to them
                link_node_ctx
                    .store
                    .delta_debt(neighbor, info.price, None)
                    .await?;
            }
            let _guard = link_node_ctx
                .send_task_semaphores
                .entry(neighbor)
                .or_insert_with(|| Arc::new(Semaphore::new(1)))
                .try_acquire_arc();
            let link_node_ctx = link_node_ctx.clone();
            let link_client = LinkClient(link.rpc_transport());
            if let Some(_guard) = _guard {
                smolscale::spawn(async move {
                    let _guard = _guard;
                       let ott = link_client.get_ott().await??;
                    let mut remaining_pay_amt: u64 = (info.debt_limit - curr_debt).abs().ceil() as u64 + RIBBON as u64;
                    let (paysystem, to_payaddr) = link_node_ctx
                        .payment_systems
                            .select(&info.paysystem_name_addrs)
                        .context("no supported payment system")?;
                    let my_id = link_node_ctx.my_id.public();
                    let max_granularity = paysystem.max_granularity();
                    while remaining_pay_amt > 0 {
                        let current_pay_amt = remaining_pay_amt.min(max_granularity);
                        tracing::debug!(
                            "within {RIBBON} µMEL of debt limit! curr_debt={curr_debt}; debt_limit={}. SENDING PAYMENT with amt={current_pay_amt}; total_amt={remaining_pay_amt}!",
                            info.debt_limit
                        );
                        match paysystem.pay(my_id, &to_payaddr, current_pay_amt, &ott).await {
                            Ok(proof) => {
                                // send payment proof to remote
                                loop {
                                    match link_client
                                    .send_payment_proof(
                                        current_pay_amt,
                                        paysystem.name(),
                                        proof.clone(),
                                    )
                                    .await {
                                        Ok(Ok(_)) => break,
                                        Ok(Err(e)) => tracing::warn!("send_payment_proof() LinkRpcError: {e}"),
                                        Err(e) => tracing::warn!("send_payment_proof() LinkError: {e}"),
                                    }
                                    smol::Timer::after(Duration::from_secs(1)).await;
                                }
                                tracing::debug!("sent payment proof to remote for amount: {}", current_pay_amt);
                                // decrement our debt to them
                                link_node_ctx
                                    .store
                                    .delta_debt(
                                        neighbor,
                                             -(current_pay_amt as f64),
                                           Some(proof)

                                    )
                                    .await?;
                                tracing::debug!("logged payment of amount: {}", current_pay_amt);
                                remaining_pay_amt -= current_pay_amt;
                            }
                            Err(e) => {
                                tracing::warn!("sending payment of {} to {:?} failed with ERR: {e}", current_pay_amt, neighbor);
                            }
                        }
                    }
                    if remaining_pay_amt == 0 {
                        tracing::debug!("Full payment completed successfully!");
                        anyhow::Ok(())
                    } else {
                        tracing::warn!("Payment process incomplete. Remaining amount: {}", remaining_pay_amt);
                        anyhow::bail!("Payment process incomplete")
                    }
                })
                .detach();
            }
        }
        // we're NOT within RIBBON µMEL of the debt limit, so we always send the packet
        else {
            link.send_msg(msg).await?;
            // increment our debt to them
            link_node_ctx
                .store
                .delta_debt(neighbor, info.price, None)
                .await?;

            link_node_ctx
                .stats_gatherer
                .insert(&stats_key, RAW_BODY_SIZE as f64);
        }
    } else {
        // debt system not in effect; always sending message!
        link.send_msg(msg).await?;
        link_node_ctx
            .stats_gatherer
            .insert(&stats_key, RAW_BODY_SIZE as f64);
    }

    Ok(())
}<|MERGE_RESOLUTION|>--- conflicted
+++ resolved
@@ -1,11 +1,7 @@
-<<<<<<< HEAD
 use std::{
     sync::Arc,
     time::{Duration, Instant},
 };
-=======
-use std::{sync::Arc, time::{Duration, Instant}};
->>>>>>> 37fbcf43
 
 use anyhow::Context;
 use earendil_crypt::RelayFingerprint;
