--- conflicted
+++ resolved
@@ -307,6 +307,85 @@
     payment_systems: Arc<PaymentSystemSelector>,
     store: Arc<LinkStore>,
     mel_client: melprot::Client,
+}
+
+// async fn send_payment(link_node_ctx: &LinkNodeCtx, to: NeighborId) -> anyhow::Result<()> {}
+
+async fn send_msg(
+    link_node_ctx: &LinkNodeCtx,
+    to: NeighborId,
+    msg: LinkMessage,
+) -> anyhow::Result<()> {
+    let link_w_payinfo = link_node_ctx
+        .link_table
+        .get(&to)
+        .context("no link to this NeighborId")?;
+    // check debt & send payment if we are close to the debt limit
+    let curr_debt = link_node_ctx.store.get_debt(to).await?;
+    tracing::debug!("CURR_DEBT: {curr_debt}");
+
+    if curr_debt as f64 / link_w_payinfo.1.debt_limit as f64 > 0.8 {
+        tracing::debug!(
+            "almost at debt limit! curr_debt={curr_debt}; debt_limit={}. SENDING PAYMENT!",
+            link_w_payinfo.1.debt_limit
+        );
+        // let task = smolscale::spawn();
+        let (paysystem, to_payaddr) = link_node_ctx
+            .payment_systems
+            .select(&link_w_payinfo.1.paysystem_name_addrs)
+            .context("no supported payment system")?;
+        let my_id = match link_node_ctx.my_id {
+            LinkNodeId::Relay(idsk) => NeighborId::Relay(idsk.public().fingerprint()),
+            LinkNodeId::Client(id) => NeighborId::Client(id),
+        };
+        loop {
+            match paysystem.pay(my_id, &to_payaddr, curr_debt as _).await {
+                Ok(proof) => {
+                    // send payment proof to remote
+                    LinkClient(link_w_payinfo.0.rpc_transport())
+                        .send_payment_proof(curr_debt as _, paysystem.name(), proof.clone())
+                        .await??;
+                    // decrement our debt to them
+                    link_node_ctx
+                        .store
+                        .insert_debt_entry(
+                            to,
+                            DebtEntry {
+                                delta: -curr_debt,
+                                timestamp: SystemTime::now()
+                                    .duration_since(UNIX_EPOCH)
+                                    .expect("time went backwards")
+                                    .as_secs(),
+                                proof: Some(proof),
+                            },
+                        )
+                        .await?;
+                    tracing::debug!("SUCCESSFULLY SENT PAYMENT!");
+                    break;
+                }
+                Err(e) => tracing::warn!("sending payment to {:?} failed with ERR: {e}", to),
+            }
+        }
+    };
+    // increment our debt to them
+    if link_w_payinfo.1.price > 0 {
+        link_node_ctx
+            .store
+            .insert_debt_entry(
+                to,
+                DebtEntry {
+                    delta: link_w_payinfo.1.price,
+                    timestamp: SystemTime::now()
+                        .duration_since(UNIX_EPOCH)
+                        .expect("time went backwards")
+                        .as_secs(),
+                    proof: None,
+                },
+            )
+            .await?;
+    }
+    link_w_payinfo.0.send_msg(msg).await?;
+    Ok(())
 }
 
 // async fn send_payment(link_node_ctx: &LinkNodeCtx, to: NeighborId) -> anyhow::Result<()> {}
@@ -1366,7 +1445,6 @@
 
         smol::block_on(async {
             smol::Timer::after(Duration::from_secs(3)).await;
-<<<<<<< HEAD
             for i in 0..10 {
                 println!("i = {i}");
                 match client_node
@@ -1393,31 +1471,6 @@
                         assert_eq!(body, pkt);
                     }
                     IncomingMsg::Backward { rb_id: _, body: _ } => panic!("not supposed to happen"),
-=======
-            let (relay_node, client_node) = get_connected_relay_client().await;
-            match client_node
-                .send_forward(
-                    pkt.clone(),
-                    AnonEndpoint::random(),
-                    relay_node
-                        .ctx
-                        .cfg
-                        .relay_config
-                        .clone()
-                        .unwrap()
-                        .0
-                        .public()
-                        .fingerprint(), // we know node1 is a relay
-                )
-                .await
-            {
-                Ok(_) => println!("client --> relay LinkMsg sent"),
-                Err(e) => println!("ERR sending client --> relay LinkMsfg: {e}"),
-            }
-            match relay_node.recv().await {
-                IncomingMsg::Forward { from: _, body } => {
-                    assert_eq!(body, pkt);
->>>>>>> 8304e92e
                 }
             }
         });
